// mgo - MongoDB driver for Go
//
// Copyright (c) 2010-2012 - Gustavo Niemeyer <gustavo@niemeyer.net>
//
// All rights reserved.
//
// Redistribution and use in source and binary forms, with or without
// modification, are permitted provided that the following conditions are met:
//
// 1. Redistributions of source code must retain the above copyright notice, this
//    list of conditions and the following disclaimer.
// 2. Redistributions in binary form must reproduce the above copyright notice,
//    this list of conditions and the following disclaimer in the documentation
//    and/or other materials provided with the distribution.
//
// THIS SOFTWARE IS PROVIDED BY THE COPYRIGHT HOLDERS AND CONTRIBUTORS "AS IS" AND
// ANY EXPRESS OR IMPLIED WARRANTIES, INCLUDING, BUT NOT LIMITED TO, THE IMPLIED
// WARRANTIES OF MERCHANTABILITY AND FITNESS FOR A PARTICULAR PURPOSE ARE
// DISCLAIMED. IN NO EVENT SHALL THE COPYRIGHT OWNER OR CONTRIBUTORS BE LIABLE FOR
// ANY DIRECT, INDIRECT, INCIDENTAL, SPECIAL, EXEMPLARY, OR CONSEQUENTIAL DAMAGES
// (INCLUDING, BUT NOT LIMITED TO, PROCUREMENT OF SUBSTITUTE GOODS OR SERVICES;
// LOSS OF USE, DATA, OR PROFITS; OR BUSINESS INTERRUPTION) HOWEVER CAUSED AND
// ON ANY THEORY OF LIABILITY, WHETHER IN CONTRACT, STRICT LIABILITY, OR TORT
// (INCLUDING NEGLIGENCE OR OTHERWISE) ARISING IN ANY WAY OUT OF THE USE OF THIS
// SOFTWARE, EVEN IF ADVISED OF THE POSSIBILITY OF SUCH DAMAGE.

package mgo

import (
	"errors"
	"fmt"
	"net"
	"sync"
	"time"

	"github.com/globalsign/mgo/bson"
)

type replyFunc func(err error, reply *replyOp, docNum int, docData []byte)

type mongoSocket struct {
	sync.Mutex
	server         *mongoServer // nil when cached
	conn           net.Conn
	timeout        time.Duration
	addr           string // For debugging only.
	nextRequestId  uint32
	replyFuncs     map[uint32]replyFunc
	references     int
	creds          []Credential
	logout         []Credential
	cachedNonce    string
	gotNonce       sync.Cond
	dead           error
	serverInfo     *mongoServerInfo
	closeAfterIdle bool
<<<<<<< HEAD
=======
	lastTimeUsed   time.Time // for time based idle socket release
>>>>>>> 69bef6a6
	sendMeta       sync.Once
}

type queryOpFlags uint32

const (
	_ queryOpFlags = 1 << iota
	flagTailable
	flagSlaveOk
	flagLogReplay
	flagNoCursorTimeout
	flagAwaitData
)

type queryOp struct {
	query       interface{}
	collection  string
	serverTags  []bson.D
	selector    interface{}
	replyFunc   replyFunc
	mode        Mode
	skip        int32
	limit       int32
	options     queryWrapper
	hasOptions  bool
	flags       queryOpFlags
	readConcern string
}

type queryWrapper struct {
	Query          interface{} `bson:"$query"`
	OrderBy        interface{} `bson:"$orderby,omitempty"`
	Hint           interface{} `bson:"$hint,omitempty"`
	Explain        bool        `bson:"$explain,omitempty"`
	Snapshot       bool        `bson:"$snapshot,omitempty"`
	ReadPreference bson.D      `bson:"$readPreference,omitempty"`
	MaxScan        int         `bson:"$maxScan,omitempty"`
	MaxTimeMS      int         `bson:"$maxTimeMS,omitempty"`
	Comment        string      `bson:"$comment,omitempty"`
	Collation      *Collation  `bson:"$collation,omitempty"`
}

func (op *queryOp) finalQuery(socket *mongoSocket) interface{} {
	if op.flags&flagSlaveOk != 0 && socket.ServerInfo().Mongos {
		var modeName string
		switch op.mode {
		case Strong:
			modeName = "primary"
		case Monotonic, Eventual:
			modeName = "secondaryPreferred"
		case PrimaryPreferred:
			modeName = "primaryPreferred"
		case Secondary:
			modeName = "secondary"
		case SecondaryPreferred:
			modeName = "secondaryPreferred"
		case Nearest:
			modeName = "nearest"
		default:
			panic(fmt.Sprintf("unsupported read mode: %d", op.mode))
		}
		op.hasOptions = true
		op.options.ReadPreference = make(bson.D, 0, 2)
		op.options.ReadPreference = append(op.options.ReadPreference, bson.DocElem{Name: "mode", Value: modeName})
		if len(op.serverTags) > 0 {
			op.options.ReadPreference = append(op.options.ReadPreference, bson.DocElem{Name: "tags", Value: op.serverTags})
		}
	}
	if op.hasOptions {
		if op.query == nil {
			var empty bson.D
			op.options.Query = empty
		} else {
			op.options.Query = op.query
		}
		debugf("final query is %#v\n", &op.options)
		return &op.options
	}
	return op.query
}

type getMoreOp struct {
	collection string
	limit      int32
	cursorId   int64
	replyFunc  replyFunc
}

type replyOp struct {
	flags     uint32
	cursorId  int64
	firstDoc  int32
	replyDocs int32
}

type insertOp struct {
	collection string        // "database.collection"
	documents  []interface{} // One or more documents to insert
	flags      uint32
}

type updateOp struct {
	Collection string      `bson:"-"` // "database.collection"
	Selector   interface{} `bson:"q"`
	Update     interface{} `bson:"u"`
	Flags      uint32      `bson:"-"`
	Multi      bool        `bson:"multi,omitempty"`
	Upsert     bool        `bson:"upsert,omitempty"`
}

type deleteOp struct {
	Collection string      `bson:"-"` // "database.collection"
	Selector   interface{} `bson:"q"`
	Flags      uint32      `bson:"-"`
	Limit      int         `bson:"limit"`
}

type killCursorsOp struct {
	cursorIds []int64
}

type requestInfo struct {
	bufferPos int
	replyFunc replyFunc
}

func newSocket(server *mongoServer, conn net.Conn, timeout time.Duration) *mongoSocket {
	socket := &mongoSocket{
		conn:       conn,
		addr:       server.Addr,
		server:     server,
		replyFuncs: make(map[uint32]replyFunc),
	}
	socket.gotNonce.L = &socket.Mutex
	if err := socket.InitialAcquire(server.Info(), timeout); err != nil {
		panic("newSocket: InitialAcquire returned error: " + err.Error())
	}
	stats.socketsAlive(+1)
	debugf("Socket %p to %s: initialized", socket, socket.addr)
	socket.resetNonce()
	go socket.readLoop()
	return socket
}

// Server returns the server that the socket is associated with.
// It returns nil while the socket is cached in its respective server.
func (socket *mongoSocket) Server() *mongoServer {
	socket.Lock()
	server := socket.server
	socket.Unlock()
	return server
}

// ServerInfo returns details for the server at the time the socket
// was initially acquired.
func (socket *mongoSocket) ServerInfo() *mongoServerInfo {
	if socket == nil {
		return &mongoServerInfo{}
	}
	socket.Lock()
	serverInfo := socket.serverInfo
	socket.Unlock()
	return serverInfo
}

// InitialAcquire obtains the first reference to the socket, either
// right after the connection is made or once a recycled socket is
// being put back in use.
func (socket *mongoSocket) InitialAcquire(serverInfo *mongoServerInfo, timeout time.Duration) error {
	socket.Lock()
	if socket.references > 0 {
		panic("Socket acquired out of cache with references")
	}
	if socket.dead != nil {
		dead := socket.dead
		socket.Unlock()
		return dead
	}
	socket.references++
	socket.serverInfo = serverInfo
	socket.timeout = timeout
	stats.socketsInUse(+1)
	stats.socketRefs(+1)
	socket.Unlock()
	return nil
}

// Acquire obtains an additional reference to the socket.
// The socket will only be recycled when it's released as many
// times as it's been acquired.
func (socket *mongoSocket) Acquire() (info *mongoServerInfo) {
	socket.Lock()
	if socket.references == 0 {
		panic("Socket got non-initial acquire with references == 0")
	}
	// We'll track references to dead sockets as well.
	// Caller is still supposed to release the socket.
	socket.references++
	stats.socketRefs(+1)
	serverInfo := socket.serverInfo
	socket.Unlock()
	return serverInfo
}

// Release decrements a socket reference. The socket will be
// recycled once its released as many times as it's been acquired.
func (socket *mongoSocket) Release() {
	socket.Lock()
	if socket.references == 0 {
		panic("socket.Release() with references == 0")
	}
	socket.references--
	stats.socketRefs(-1)
	if socket.references == 0 {
		stats.socketsInUse(-1)
		server := socket.server
		closeAfterIdle := socket.closeAfterIdle
		socket.Unlock()
		socket.LogoutAll()
		if closeAfterIdle {
			socket.Close()
		} else if server != nil {
			// If the socket is dead server is nil.
			server.RecycleSocket(socket)
		}
	} else {
		socket.Unlock()
	}
}

// SetTimeout changes the timeout used on socket operations.
func (socket *mongoSocket) SetTimeout(d time.Duration) {
	socket.Lock()
	socket.timeout = d
	socket.Unlock()
}

type deadlineType int

const (
	readDeadline  deadlineType = 1
	writeDeadline deadlineType = 2
)

func (socket *mongoSocket) updateDeadline(which deadlineType) {
	var when time.Time
	if socket.timeout > 0 {
		when = time.Now().Add(socket.timeout)
	}
	whichstr := ""
	switch which {
	case readDeadline | writeDeadline:
		whichstr = "read/write"
		socket.conn.SetDeadline(when)
	case readDeadline:
		whichstr = "read"
		socket.conn.SetReadDeadline(when)
	case writeDeadline:
		whichstr = "write"
		socket.conn.SetWriteDeadline(when)
	default:
		panic("invalid parameter to updateDeadline")
	}
	debugf("Socket %p to %s: updated %s deadline to %s ahead (%s)", socket, socket.addr, whichstr, socket.timeout, when)
}

// Close terminates the socket use.
func (socket *mongoSocket) Close() {
	socket.kill(errors.New("Closed explicitly"), false)
}

// CloseAfterIdle terminates an idle socket, which has a zero
// reference, or marks the socket to be terminate after idle.
func (socket *mongoSocket) CloseAfterIdle() {
	socket.Lock()
	if socket.references == 0 {
		socket.Unlock()
		socket.Close()
		logf("Socket %p to %s: idle and close.", socket, socket.addr)
		return
	}
	socket.closeAfterIdle = true
	socket.Unlock()
	logf("Socket %p to %s: close after idle.", socket, socket.addr)
}

func (socket *mongoSocket) kill(err error, abend bool) {
	socket.Lock()
	if socket.dead != nil {
		debugf("Socket %p to %s: killed again: %s (previously: %s)", socket, socket.addr, err.Error(), socket.dead.Error())
		socket.Unlock()
		return
	}
	logf("Socket %p to %s: closing: %s (abend=%v)", socket, socket.addr, err.Error(), abend)
	socket.dead = err
	socket.conn.Close()
	stats.socketsAlive(-1)
	replyFuncs := socket.replyFuncs
	socket.replyFuncs = make(map[uint32]replyFunc)
	server := socket.server
	socket.server = nil
	socket.gotNonce.Broadcast()
	socket.Unlock()
	for _, replyFunc := range replyFuncs {
		logf("Socket %p to %s: notifying replyFunc of closed socket: %s", socket, socket.addr, err.Error())
		replyFunc(err, nil, -1, nil)
	}
	if abend {
		server.AbendSocket(socket)
	}
}

func (socket *mongoSocket) SimpleQuery(op *queryOp) (data []byte, err error) {
	var wait, change sync.Mutex
	var replyDone bool
	var replyData []byte
	var replyErr error
	wait.Lock()
	op.replyFunc = func(err error, reply *replyOp, docNum int, docData []byte) {
		change.Lock()
		if !replyDone {
			replyDone = true
			replyErr = err
			if err == nil {
				replyData = docData
			}
		}
		change.Unlock()
		wait.Unlock()
	}
	err = socket.Query(op)
	if err != nil {
		return nil, err
	}
	wait.Lock()
	change.Lock()
	data = replyData
	err = replyErr
	change.Unlock()
	return data, err
}

var bytesBufferPool = sync.Pool{
	New: func() interface{} {
		return make([]byte, 0, 256)
	},
}

func (socket *mongoSocket) Query(ops ...interface{}) (err error) {

	if lops := socket.flushLogout(); len(lops) > 0 {
		ops = append(lops, ops...)
	}

	buf := bytesBufferPool.Get().([]byte)
	defer func() {
		bytesBufferPool.Put(buf[:0])
	}()

	// Serialize operations synchronously to avoid interrupting
	// other goroutines while we can't really be sending data.
	// Also, record id positions so that we can compute request
	// ids at once later with the lock already held.
	requests := make([]requestInfo, len(ops))
	requestCount := 0

	for _, op := range ops {
		debugf("Socket %p to %s: serializing op: %#v", socket, socket.addr, op)
		if qop, ok := op.(*queryOp); ok {
			if cmd, ok := qop.query.(*findCmd); ok {
				debugf("Socket %p to %s: find command: %#v", socket, socket.addr, cmd)
			}
		}
		start := len(buf)
		var replyFunc replyFunc
		switch op := op.(type) {

		case *updateOp:
			buf = addHeader(buf, 2001)
			buf = addInt32(buf, 0) // Reserved
			buf = addCString(buf, op.Collection)
			buf = addInt32(buf, int32(op.Flags))
			debugf("Socket %p to %s: serializing selector document: %#v", socket, socket.addr, op.Selector)
			buf, err = addBSON(buf, op.Selector)
			if err != nil {
				return err
			}
			debugf("Socket %p to %s: serializing update document: %#v", socket, socket.addr, op.Update)
			buf, err = addBSON(buf, op.Update)
			if err != nil {
				return err
			}

		case *insertOp:
			buf = addHeader(buf, 2002)
			buf = addInt32(buf, int32(op.flags))
			buf = addCString(buf, op.collection)
			for _, doc := range op.documents {
				debugf("Socket %p to %s: serializing document for insertion: %#v", socket, socket.addr, doc)
				buf, err = addBSON(buf, doc)
				if err != nil {
					return err
				}
			}

		case *queryOp:
			buf = addHeader(buf, 2004)
			buf = addInt32(buf, int32(op.flags))
			buf = addCString(buf, op.collection)
			buf = addInt32(buf, op.skip)
			buf = addInt32(buf, op.limit)
			buf, err = addBSON(buf, op.finalQuery(socket))
			if err != nil {
				return err
			}
			if op.selector != nil {
				buf, err = addBSON(buf, op.selector)
				if err != nil {
					return err
				}
			}
			replyFunc = op.replyFunc

		case *getMoreOp:
			buf = addHeader(buf, 2005)
			buf = addInt32(buf, 0) // Reserved
			buf = addCString(buf, op.collection)
			buf = addInt32(buf, op.limit)
			buf = addInt64(buf, op.cursorId)
			replyFunc = op.replyFunc

		case *deleteOp:
			buf = addHeader(buf, 2006)
			buf = addInt32(buf, 0) // Reserved
			buf = addCString(buf, op.Collection)
			buf = addInt32(buf, int32(op.Flags))
			debugf("Socket %p to %s: serializing selector document: %#v", socket, socket.addr, op.Selector)
			buf, err = addBSON(buf, op.Selector)
			if err != nil {
				return err
			}

		case *killCursorsOp:
			buf = addHeader(buf, 2007)
			buf = addInt32(buf, 0) // Reserved
			buf = addInt32(buf, int32(len(op.cursorIds)))
			for _, cursorId := range op.cursorIds {
				buf = addInt64(buf, cursorId)
			}

		default:
			panic("internal error: unknown operation type")
		}

		setInt32(buf, start, int32(len(buf)-start))

		if replyFunc != nil {
			request := &requests[requestCount]
			request.replyFunc = replyFunc
			request.bufferPos = start
			requestCount++
		}
	}

	// Buffer is ready for the pipe.  Lock, allocate ids, and enqueue.

	socket.Lock()
	if socket.dead != nil {
		dead := socket.dead
		socket.Unlock()
		debugf("Socket %p to %s: failing query, already closed: %s", socket, socket.addr, socket.dead.Error())
		// XXX This seems necessary in case the session is closed concurrently
		// with a query being performed, but it's not yet tested:
		for i := 0; i != requestCount; i++ {
			request := &requests[i]
			if request.replyFunc != nil {
				request.replyFunc(dead, nil, -1, nil)
			}
		}
		return dead
	}

	wasWaiting := len(socket.replyFuncs) > 0

	// Reserve id 0 for requests which should have no responses.
	requestId := socket.nextRequestId + 1
	if requestId == 0 {
		requestId++
	}
	socket.nextRequestId = requestId + uint32(requestCount)
	for i := 0; i != requestCount; i++ {
		request := &requests[i]
		setInt32(buf, request.bufferPos+4, int32(requestId))
		socket.replyFuncs[requestId] = request.replyFunc
		requestId++
	}
	socket.Unlock()
	debugf("Socket %p to %s: sending %d op(s) (%d bytes)", socket, socket.addr, len(ops), len(buf))

	stats.sentOps(len(ops))
	socket.updateDeadline(writeDeadline)
	_, err = socket.conn.Write(buf)
	if !wasWaiting && requestCount > 0 {
		socket.updateDeadline(readDeadline)
	}
	return err
}

func fill(r net.Conn, b []byte) error {
	l := len(b)
	n, err := r.Read(b)
	for n != l && err == nil {
		var ni int
		ni, err = r.Read(b[n:])
		n += ni
	}
	return err
}

// Estimated minimum cost per socket: 1 goroutine + memory for the largest
// document ever seen.
func (socket *mongoSocket) readLoop() {
	p := make([]byte, 36) // 16 from header + 20 from OP_REPLY fixed fields
	s := make([]byte, 4)
	conn := socket.conn // No locking, conn never changes.
	for {
		err := fill(conn, p)
		if err != nil {
			socket.kill(err, true)
			return
		}

		totalLen := getInt32(p, 0)
		responseTo := getInt32(p, 8)
		opCode := getInt32(p, 12)

		// Don't use socket.server.Addr here.  socket is not
		// locked and socket.server may go away.
		debugf("Socket %p to %s: got reply (%d bytes)", socket, socket.addr, totalLen)

		_ = totalLen

		if opCode != 1 {
			socket.kill(errors.New("opcode != 1, corrupted data?"), true)
			return
		}

		reply := replyOp{
			flags:     uint32(getInt32(p, 16)),
			cursorId:  getInt64(p, 20),
			firstDoc:  getInt32(p, 28),
			replyDocs: getInt32(p, 32),
		}

		stats.receivedOps(+1)
		stats.receivedDocs(int(reply.replyDocs))

		socket.Lock()
		replyFunc, ok := socket.replyFuncs[uint32(responseTo)]
		if ok {
			delete(socket.replyFuncs, uint32(responseTo))
		}
		socket.Unlock()

		if replyFunc != nil && reply.replyDocs == 0 {
			replyFunc(nil, &reply, -1, nil)
		} else {
			for i := 0; i != int(reply.replyDocs); i++ {
				err := fill(conn, s)
				if err != nil {
					if replyFunc != nil {
						replyFunc(err, nil, -1, nil)
					}
					socket.kill(err, true)
					return
				}

				b := make([]byte, int(getInt32(s, 0)))

				// copy(b, s) in an efficient way.
				b[0] = s[0]
				b[1] = s[1]
				b[2] = s[2]
				b[3] = s[3]

				err = fill(conn, b[4:])
				if err != nil {
					if replyFunc != nil {
						replyFunc(err, nil, -1, nil)
					}
					socket.kill(err, true)
					return
				}

				if globalDebug && globalLogger != nil {
					m := bson.M{}
					if err := bson.Unmarshal(b, m); err == nil {
						debugf("Socket %p to %s: received document: %#v", socket, socket.addr, m)
					}
				}

				if replyFunc != nil {
					replyFunc(nil, &reply, i, b)
				}

				// XXX Do bound checking against totalLen.
			}
		}

		socket.Lock()
		if len(socket.replyFuncs) == 0 {
			// Nothing else to read for now. Disable deadline.
			socket.conn.SetReadDeadline(time.Time{})
		} else {
			socket.updateDeadline(readDeadline)
		}
		socket.Unlock()

		// XXX Do bound checking against totalLen.
	}
}

var emptyHeader = []byte{0, 0, 0, 0, 0, 0, 0, 0, 0, 0, 0, 0, 0, 0, 0, 0}

func addHeader(b []byte, opcode int) []byte {
	i := len(b)
	b = append(b, emptyHeader...)
	// Enough for current opcodes.
	b[i+12] = byte(opcode)
	b[i+13] = byte(opcode >> 8)
	return b
}

func addInt32(b []byte, i int32) []byte {
	return append(b, byte(i), byte(i>>8), byte(i>>16), byte(i>>24))
}

func addInt64(b []byte, i int64) []byte {
	return append(b, byte(i), byte(i>>8), byte(i>>16), byte(i>>24),
		byte(i>>32), byte(i>>40), byte(i>>48), byte(i>>56))
}

func addCString(b []byte, s string) []byte {
	b = append(b, []byte(s)...)
	b = append(b, 0)
	return b
}

func addBSON(b []byte, doc interface{}) ([]byte, error) {
	if doc == nil {
		return append(b, 5, 0, 0, 0, 0), nil
	}
	data, err := bson.MarshalBuffer(doc, b)
	if err != nil {
		return b, err
	}
	return data, nil
}

func setInt32(b []byte, pos int, i int32) {
	b[pos] = byte(i)
	b[pos+1] = byte(i >> 8)
	b[pos+2] = byte(i >> 16)
	b[pos+3] = byte(i >> 24)
}

func getInt32(b []byte, pos int) int32 {
	return (int32(b[pos+0])) |
		(int32(b[pos+1]) << 8) |
		(int32(b[pos+2]) << 16) |
		(int32(b[pos+3]) << 24)
}

func getInt64(b []byte, pos int) int64 {
	return (int64(b[pos+0])) |
		(int64(b[pos+1]) << 8) |
		(int64(b[pos+2]) << 16) |
		(int64(b[pos+3]) << 24) |
		(int64(b[pos+4]) << 32) |
		(int64(b[pos+5]) << 40) |
		(int64(b[pos+6]) << 48) |
		(int64(b[pos+7]) << 56)
}<|MERGE_RESOLUTION|>--- conflicted
+++ resolved
@@ -54,10 +54,7 @@
 	dead           error
 	serverInfo     *mongoServerInfo
 	closeAfterIdle bool
-<<<<<<< HEAD
-=======
 	lastTimeUsed   time.Time // for time based idle socket release
->>>>>>> 69bef6a6
 	sendMeta       sync.Once
 }
 
