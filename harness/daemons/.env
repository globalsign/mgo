--- conflicted
+++ resolved
@@ -59,7 +59,7 @@
       COMMONDOPTS="$(echo "$COMMONDOPTS" | sed '/--nohttpinterface/d')"
       COMMONCOPTS="$(echo "$COMMONCOPTS" | sed '/--nohttpinterface/d')"
 
-<<<<<<< HEAD
+
 		if versionAtLeast 3 6; then
 			#In version 3.6 --nojournal is deprecated for replica set members using WiredTiger
 			COMMONDOPTSNOIP="$(echo "$COMMONDOPTSNOIP" | sed '/--nojournal/d')"
@@ -68,20 +68,14 @@
 		fi
 
       # config server need to be started as replica set
-=======
-      # config server need to be started as replica set 
->>>>>>> e975147f
+
       CFG1OPTS="--replSet conf1"
       CFG2OPTS="--replSet conf2"
       CFG3OPTS="--replSet conf3"
 
       MONGOS1OPTS="--configdb conf1/127.0.0.1:40101"
       MONGOS2OPTS="--configdb conf2/127.0.0.1:40102"
-<<<<<<< HEAD
-      MONGOS3OPTS="--configdb conf3/127.0.0.1:40103"
-=======
       MONGOS3OPTS="--configdb conf3/127.0.0.1:40103" 
->>>>>>> e975147f
 	fi
 fi
 
