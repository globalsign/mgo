// mgo - MongoDB driver for Go
//
// Copyright (c) 2010-2012 - Gustavo Niemeyer <gustavo@niemeyer.net>
//
// All rights reserved.
//
// Redistribution and use in source and binary forms, with or without
// modification, are permitted provided that the following conditions are met:
//
// 1. Redistributions of source code must retain the above copyright notice, this
//    list of conditions and the following disclaimer.
// 2. Redistributions in binary form must reproduce the above copyright notice,
//    this list of conditions and the following disclaimer in the documentation
//    and/or other materials provided with the distribution.
//
// THIS SOFTWARE IS PROVIDED BY THE COPYRIGHT HOLDERS AND CONTRIBUTORS "AS IS" AND
// ANY EXPRESS OR IMPLIED WARRANTIES, INCLUDING, BUT NOT LIMITED TO, THE IMPLIED
// WARRANTIES OF MERCHANTABILITY AND FITNESS FOR A PARTICULAR PURPOSE ARE
// DISCLAIMED. IN NO EVENT SHALL THE COPYRIGHT OWNER OR CONTRIBUTORS BE LIABLE FOR
// ANY DIRECT, INDIRECT, INCIDENTAL, SPECIAL, EXEMPLARY, OR CONSEQUENTIAL DAMAGES
// (INCLUDING, BUT NOT LIMITED TO, PROCUREMENT OF SUBSTITUTE GOODS OR SERVICES;
// LOSS OF USE, DATA, OR PROFITS; OR BUSINESS INTERRUPTION) HOWEVER CAUSED AND
// ON ANY THEORY OF LIABILITY, WHETHER IN CONTRACT, STRICT LIABILITY, OR TORT
// (INCLUDING NEGLIGENCE OR OTHERWISE) ARISING IN ANY WAY OUT OF THE USE OF THIS
// SOFTWARE, EVEN IF ADVISED OF THE POSSIBILITY OF SUCH DAMAGE.

package mgo

import (
	"crypto/md5"
	"crypto/tls"
	"crypto/x509"
	"crypto/x509/pkix"
	"encoding/asn1"
	"encoding/hex"
	"errors"
	"fmt"
	"math"
	"net"
	"net/url"
	"reflect"
	"sort"
	"strconv"
	"strings"
	"sync"
	"time"

	"github.com/homedepot/mgo/bson"
)

// Mode read preference mode. See Eventual, Monotonic and Strong for details
//
// Relevant documentation on read preference modes:
//
//     http://docs.mongodb.org/manual/reference/read-preference/
//
type Mode int

const (
	// Primary mode is default mode. All operations read from the current replica set primary.
	Primary Mode = 2
	// PrimaryPreferred mode: read from the primary if available. Read from the secondary otherwise.
	PrimaryPreferred Mode = 3
	// Secondary mode:  read from one of the nearest secondary members of the replica set.
	Secondary Mode = 4
	// SecondaryPreferred mode: read from one of the nearest secondaries if available. Read from primary otherwise.
	SecondaryPreferred Mode = 5
	// Nearest mode: read from one of the nearest members, irrespective of it being primary or secondary.
	Nearest Mode = 6

	// Eventual mode is specific to mgo, and is same as Nearest, but may change servers between reads.
	Eventual Mode = 0
	// Monotonic mode is specifc to mgo, and is same as SecondaryPreferred before first write. Same as Primary after first write.
	Monotonic Mode = 1
	// Strong mode is specific to mgo, and is same as Primary.
	Strong Mode = 2
<<<<<<< HEAD

	// DefaultConnectionPoolLimit defines the default maximum number of
	// connections in the connection pool.
	//
	// To override this value set DialInfo.PoolLimit.
	DefaultConnectionPoolLimit = 4096

	zeroDuration = time.Duration(0)
)
=======
>>>>>>> 95e2bfa3

	// DefaultConnectionPoolLimit defines the default maximum number of
	// connections in the connection pool.
	//
	// To override this value set DialInfo.PoolLimit.
	DefaultConnectionPoolLimit = 4096

	zeroDuration = time.Duration(0)
)

// When changing the Session type, check if newSession and copySession
// need to be updated too.

// Session represents a communication session with the database.
//
// All Session methods are concurrency-safe and may be called from multiple
// goroutines. In all session modes but Eventual, using the session from
// multiple goroutines will cause them to share the same underlying socket.
// See the documentation on Session.SetMode for more details.
type Session struct {
	defaultdb        string
	sourcedb         string
	syncTimeout      time.Duration
	consistency      Mode
	creds            []Credential
	dialCred         *Credential
	safeOp           *queryOp
	mgoCluster       *mongoCluster
	slaveSocket      *mongoSocket
	masterSocket     *mongoSocket
	m                sync.RWMutex
	queryConfig      query
	bypassValidation bool
	slaveOk          bool
<<<<<<< HEAD
	SessionID        bson.Binary
	nextTxnNumber    int64
=======
>>>>>>> 95e2bfa3

	dialInfo *DialInfo
}

// Database holds collections of documents
//
// Relevant documentation:
//
//    https://docs.mongodb.com/manual/core/databases-and-collections/#databases
//
type Database struct {
	Session *Session
	Name    string
}

// Collection stores documents
//
// Relevant documentation:
//
//    https://docs.mongodb.com/manual/core/databases-and-collections/#collections
//
type Collection struct {
	Database *Database
	Name     string // "collection"
	FullName string // "db.collection"
}

// Query keeps info on the query.
type Query struct {
	m       sync.Mutex
	session *Session
	query   // Enables default settings in session.
}

type query struct {
	op       queryOp
	prefetch float64
	limit    int32
}

type getLastError struct {
	CmdName  int         `bson:"getLastError,omitempty"`
	W        interface{} `bson:"w,omitempty"`
	WTimeout int         `bson:"wtimeout,omitempty"`
	FSync    bool        `bson:"fsync,omitempty"`
	J        bool        `bson:"j,omitempty"`
}

// Iter stores informations about a Cursor
//
// Relevant documentation:
//
//    https://docs.mongodb.com/manual/tutorial/iterate-a-cursor/
//
type Iter struct {
	m              sync.Mutex
	gotReply       sync.Cond
	session        *Session
	server         *mongoServer
	docData        queue
	err            error
	op             getMoreOp
	prefetch       float64
	docsToReceive  int
	docsBeforeMore int
	timeout        time.Duration
	limit          int32
	timedout       bool
	isFindCmd      bool
	isChangeStream bool
	maxTimeMS      int64
}

var (
	// ErrNotFound error returned when a document could not be found
	ErrNotFound = errors.New("not found")
	// ErrCursor error returned when trying to retrieve documents from
	// an invalid cursor
	ErrCursor = errors.New("invalid cursor")
)

const (
	defaultPrefetch  = 0.25
	maxUpsertRetries = 5
)

// Dial establishes a new session to the cluster identified by the given seed
// server(s). The session will enable communication with all of the servers in
// the cluster, so the seed servers are used only to find out about the cluster
// topology.
//
// Dial will timeout after 10 seconds if a server isn't reached. The returned
// session will timeout operations after one minute by default if servers aren't
// available. To customize the timeout, see DialWithTimeout, SetSyncTimeout, and
// DialInfo Read/WriteTimeout.
//
// This method is generally called just once for a given cluster.  Further
// sessions to the same cluster are then established using the New or Copy
// methods on the obtained session. This will make them share the underlying
// cluster, and manage the pool of connections appropriately.
//
// Once the session is not useful anymore, Close must be called to release the
// resources appropriately.
//
// The seed servers must be provided in the following format:
//
//     [mongodb://][user:pass@]host1[:port1][,host2[:port2],...][/database][?options]
//
// For example, it may be as simple as:
//
//     localhost
//
// Or more involved like:
//
//     mongodb://myuser:mypass@localhost:40001,otherhost:40001/mydb
//
// If the port number is not provided for a server, it defaults to 27017.
// A host could be an Unix Domain Socket (POSIX Local IPC Socket) like:
//
//     %2Fvar%2Frun%2Fmongodb%2Fmongod.sock
//     myuser:mypass@%2Ftmp%2Fmongod.sock/mydb
//
// A socket must have the file extension .sock and must not contain unescaped characters
// The username and password provided in the URL will be used to authenticate
// into the database named after the slash at the end of the host names, or into
// the "admin" database if none is provided.  The authentication information
// will persist in sessions obtained through the New method as well.
//
// The following connection options are supported after the question mark:
//
//     connect=direct
//
//         Disables the automatic replica set server discovery logic, and
//         forces the use of servers provided only (even if secondaries).
//         Note that to talk to a secondary the consistency requirements
//         must be relaxed to Monotonic or Eventual via SetMode.
//
//
//     connect=replicaSet
//
//  	   Discover replica sets automatically. Default connection behavior.
//
//
//     replicaSet=<setname>
//
//         If specified will prevent the obtained session from communicating
//         with any server which is not part of a replica set with the given name.
//         The default is to communicate with any server specified or discovered
//         via the servers contacted.
//
//
//     authSource=<db>
//
//         Informs the database used to establish credentials and privileges
//         with a MongoDB server. Defaults to the database name provided via
//         the URL path, and "admin" if that's unset.
//
//
//     authMechanism=<mechanism>
//
//        Defines the protocol for credential negotiation. Defaults to "MONGODB-CR",
//        which is the default username/password challenge-response mechanism.
//
//
//     gssapiServiceName=<name>
//
//        Defines the service name to use when authenticating with the GSSAPI
//        mechanism. Defaults to "mongodb".
//
//
//     maxPoolSize=<limit>
//
//        Defines the per-server socket pool limit. Defaults to 4096.
//        See Session.SetPoolLimit for details.
//
//     minPoolSize=<limit>
//
//        Defines the per-server socket pool minium size. Defaults to 0.
//
//     maxIdleTimeMS=<millisecond>
//
//        The maximum number of milliseconds that a connection can remain idle in the pool
//        before being removed and closed. If maxIdleTimeMS is 0, connections will never be
//        closed due to inactivity.
//
//     appName=<appName>
//
//        The identifier of this client application. This parameter is used to
//        annotate logs / profiler output and cannot exceed 128 bytes.
//
//     ssl=<true|false>
//
//        true: Initiate the connection with TLS/SSL.
//        false: Initiate the connection without TLS/SSL.
//        The default value is false.
//
// Relevant documentation:
//
//     http://docs.mongodb.org/manual/reference/connection-string/
//
func Dial(url string) (*Session, error) {
	session, err := DialWithTimeout(url, 10*time.Second)
	if err == nil {
		session.SetSyncTimeout(1 * time.Minute)
		session.SetSocketTimeout(1 * time.Minute)
	}
	return session, err
}

// DialWithTimeout works like Dial, but uses timeout as the amount of time to
// wait for a server to respond when first connecting and also on follow up
// operations in the session. If timeout is zero, the call may block
// forever waiting for a connection to be made.
//
// See SetSyncTimeout for customizing the timeout for the session.
func DialWithTimeout(url string, timeout time.Duration) (*Session, error) {
	info, err := ParseURL(url)
	if err != nil {
		return nil, err
	}
	info.Timeout = timeout
	return DialWithInfo(info)
}

// ParseURL parses a MongoDB URL as accepted by the Dial function and returns
// a value suitable for providing into DialWithInfo.
//
// See Dial for more details on the format of url.
func ParseURL(url string) (*DialInfo, error) {
	uinfo, err := extractURL(url)
	if err != nil {
		return nil, err
	}
	ssl := false
	direct := false
	mechanism := ""
	service := ""
	source := ""
	setName := ""
	poolLimit := 0
	appName := ""
	readPreferenceMode := Primary
	var readPreferenceTagSets []bson.D
	minPoolSize := 0
	maxIdleTimeMS := 0
	safe := Safe{}
	for _, opt := range uinfo.options {
		switch opt.key {
		case "ssl":
			if v, err := strconv.ParseBool(opt.value); err == nil && v {
				ssl = true
			}
		case "authSource":
			source = opt.value
		case "authMechanism":
			mechanism = opt.value
		case "gssapiServiceName":
			service = opt.value
		case "replicaSet":
			setName = opt.value
		case "w":
			safe.WMode = opt.value
		case "j":
			journal, err := strconv.ParseBool(opt.value)
			if err != nil {
				return nil, errors.New("bad value for j: " + opt.value)
			}
			safe.J = journal
		case "wtimeoutMS":
			timeout, err := strconv.Atoi(opt.value)
			if err != nil {
				return nil, errors.New("bad value for wtimeoutMS: " + opt.value)
			}
			if timeout < 0 {
				return nil, errors.New("bad value (negative) for wtimeoutMS: " + opt.value)
			}
			safe.WTimeout = timeout
		case "maxPoolSize":
			poolLimit, err = strconv.Atoi(opt.value)
			if err != nil {
				return nil, errors.New("bad value for maxPoolSize: " + opt.value)
			}
		case "appName":
			if len(opt.value) > 128 {
				return nil, errors.New("appName too long, must be < 128 bytes: " + opt.value)
			}
			appName = opt.value
		case "readPreference":
			switch opt.value {
			case "nearest":
				readPreferenceMode = Nearest
			case "primary":
				readPreferenceMode = Primary
			case "primaryPreferred":
				readPreferenceMode = PrimaryPreferred
			case "secondary":
				readPreferenceMode = Secondary
			case "secondaryPreferred":
				readPreferenceMode = SecondaryPreferred
			default:
				return nil, errors.New("bad value for readPreference: " + opt.value)
			}
		case "readPreferenceTags":
			tags := strings.Split(opt.value, ",")
			var doc bson.D
			for _, tag := range tags {
				kvp := strings.Split(tag, ":")
				if len(kvp) != 2 {
					return nil, errors.New("bad value for readPreferenceTags: " + opt.value)
				}
				doc = append(doc, bson.DocElem{Name: strings.TrimSpace(kvp[0]), Value: strings.TrimSpace(kvp[1])})
			}
			readPreferenceTagSets = append(readPreferenceTagSets, doc)
		case "minPoolSize":
			minPoolSize, err = strconv.Atoi(opt.value)
			if err != nil {
				return nil, errors.New("bad value for minPoolSize: " + opt.value)
			}
			if minPoolSize < 0 {
				return nil, errors.New("bad value (negative) for minPoolSize: " + opt.value)
			}
		case "maxIdleTimeMS":
			maxIdleTimeMS, err = strconv.Atoi(opt.value)
			if err != nil {
				return nil, errors.New("bad value for maxIdleTimeMS: " + opt.value)
			}
			if maxIdleTimeMS < 0 {
				return nil, errors.New("bad value (negative) for maxIdleTimeMS: " + opt.value)
			}
		case "connect":
			if opt.value == "direct" {
				direct = true
				break
			}
			if opt.value == "replicaSet" {
				break
			}
			fallthrough
		default:
			return nil, errors.New("unsupported connection URL option: " + opt.key + "=" + opt.value)
		}
	}

	if readPreferenceMode == Primary && len(readPreferenceTagSets) > 0 {
		return nil, errors.New("readPreferenceTagSet may not be specified when readPreference is primary")
	}

	info := DialInfo{
		Addrs:     uinfo.addrs,
		Direct:    direct,
		Database:  uinfo.db,
		Username:  uinfo.user,
		Password:  uinfo.pass,
		Mechanism: mechanism,
		Service:   service,
		Source:    source,
		PoolLimit: poolLimit,
		AppName:   appName,
		ReadPreference: &ReadPreference{
			Mode:    readPreferenceMode,
			TagSets: readPreferenceTagSets,
		},
		Safe:           safe,
		ReplicaSetName: setName,
		MinPoolSize:    minPoolSize,
		MaxIdleTimeMS:  maxIdleTimeMS,
	}
	if ssl && info.DialServer == nil {
		// Set DialServer only if nil, we don't want to override user's settings.
		info.DialServer = func(addr *ServerAddr) (net.Conn, error) {
			conn, err := tls.Dial("tcp", addr.String(), &tls.Config{})
			return conn, err
		}
	}
	return &info, nil
}

// DialInfo holds options for establishing a session with a MongoDB cluster.
// To use a URL, see the Dial function.
type DialInfo struct {
	// Addrs holds the addresses for the seed servers.
	Addrs []string

	// Timeout is the amount of time to wait for a server to respond when
	// first connecting and on follow up operations in the session. If
	// timeout is zero, the call may block forever waiting for a connection
	// to be established. Timeout does not affect logic in DialServer.
	Timeout time.Duration

	// Database is the default database name used when the Session.DB method
	// is called with an empty name, and is also used during the initial
	// authentication if Source is unset.
	Database string

	// ReplicaSetName, if specified, will prevent the obtained session from
	// communicating with any server which is not part of a replica set
	// with the given name. The default is to communicate with any server
	// specified or discovered via the servers contacted.
	ReplicaSetName string

	// Source is the database used to establish credentials and privileges
	// with a MongoDB server. Defaults to the value of Database, if that is
	// set, or "admin" otherwise.
	Source string

	// Service defines the service name to use when authenticating with the GSSAPI
	// mechanism. Defaults to "mongodb".
	Service string

	// ServiceHost defines which hostname to use when authenticating
	// with the GSSAPI mechanism. If not specified, defaults to the MongoDB
	// server's address.
	ServiceHost string

	// Mechanism defines the protocol for credential negotiation.
	// Defaults to "MONGODB-CR".
	Mechanism string

	// Username and Password inform the credentials for the initial authentication
	// done on the database defined by the Source field. See Session.Login.
	Username string
	Password string

	// PoolLimit defines the per-server socket pool limit. Defaults to
	// DefaultConnectionPoolLimit. See Session.SetPoolLimit for details.
	PoolLimit int

	// PoolTimeout defines max time to wait for a connection to become available
	// if the pool limit is reached. Defaults to zero, which means forever. See
	// Session.SetPoolTimeout for details
	PoolTimeout time.Duration

	// ReadTimeout defines the maximum duration to wait for a response to be
	// read from MongoDB.
	//
	// This effectively limits the maximum query execution time. If a MongoDB
	// query duration exceeds this timeout, the caller will receive a timeout,
	// however MongoDB will continue processing the query. This duration must be
	// large enough to allow MongoDB to execute the query, and the response be
	// received over the network connection.
	//
	// Only limits the network read - does not include unmarshalling /
	// processing of the response. Defaults to DialInfo.Timeout. If 0, no
	// timeout is set.
	ReadTimeout time.Duration

	// WriteTimeout defines the maximum duration of a write to MongoDB over the
	// network connection.
	//
	// This is can usually be low unless writing large documents, or over a high
	// latency link. Only limits network write time - does not include
	// marshalling/processing the request. Defaults to DialInfo.Timeout. If 0,
	// no timeout is set.
	WriteTimeout time.Duration

	// The identifier of the client application which ran the operation.
	AppName string

	// ReadPreference defines the manner in which servers are chosen. See
	// Session.SetMode and Session.SelectServers.
	ReadPreference *ReadPreference

	// Safe mostly defines write options, though there is RMode. See Session.SetSafe
	Safe Safe

	// FailFast will cause connection and query attempts to fail faster when
	// the server is unavailable, instead of retrying until the configured
	// timeout period. Note that an unavailable server may silently drop
	// packets instead of rejecting them, in which case it's impossible to
	// distinguish it from a slow server, so the timeout stays relevant.
	FailFast bool

	// Direct informs whether to establish connections only with the
	// specified seed servers, or to obtain information for the whole
	// cluster and establish connections with further servers too.
	Direct bool

	// MinPoolSize defines The minimum number of connections in the connection pool.
	// Defaults to 0.
	MinPoolSize int

	// The maximum number of milliseconds that a connection can remain idle in the pool
	// before being removed and closed.
	MaxIdleTimeMS int

	// DialServer optionally specifies the dial function for establishing
	// connections with the MongoDB servers.
	DialServer func(addr *ServerAddr) (net.Conn, error)

	// WARNING: This field is obsolete. See DialServer above.
	Dial func(addr net.Addr) (net.Conn, error)
}

// Copy returns a deep-copy of i.
func (i *DialInfo) Copy() *DialInfo {
	var readPreference *ReadPreference
	if i.ReadPreference != nil {
		readPreference = &ReadPreference{
			Mode: i.ReadPreference.Mode,
		}
		readPreference.TagSets = make([]bson.D, len(i.ReadPreference.TagSets))
		copy(readPreference.TagSets, i.ReadPreference.TagSets)
	}

	info := &DialInfo{
		Timeout:        i.Timeout,
		Database:       i.Database,
		ReplicaSetName: i.ReplicaSetName,
		Source:         i.Source,
		Service:        i.Service,
		ServiceHost:    i.ServiceHost,
		Mechanism:      i.Mechanism,
		Username:       i.Username,
		Password:       i.Password,
		PoolLimit:      i.PoolLimit,
		PoolTimeout:    i.PoolTimeout,
		ReadTimeout:    i.ReadTimeout,
		WriteTimeout:   i.WriteTimeout,
		AppName:        i.AppName,
		ReadPreference: readPreference,
		FailFast:       i.FailFast,
		Direct:         i.Direct,
		MinPoolSize:    i.MinPoolSize,
		MaxIdleTimeMS:  i.MaxIdleTimeMS,
		DialServer:     i.DialServer,
		Dial:           i.Dial,
	}

	info.Addrs = make([]string, len(i.Addrs))
	copy(info.Addrs, i.Addrs)

	return info
}

// readTimeout returns the configured read timeout, or i.Timeout if it's not set
func (i *DialInfo) readTimeout() time.Duration {
	if i.ReadTimeout == zeroDuration {
		return i.Timeout
	}
	return i.ReadTimeout
}

// writeTimeout returns the configured write timeout, or i.Timeout if it's not
// set
func (i *DialInfo) writeTimeout() time.Duration {
	if i.WriteTimeout == zeroDuration {
		return i.Timeout
	}
	return i.WriteTimeout
}

// roundTripTimeout returns the total time allocated for a single network read
// and write.
func (i *DialInfo) roundTripTimeout() time.Duration {
	return i.readTimeout() + i.writeTimeout()
}

// poolLimit returns the configured connection pool size, or
// DefaultConnectionPoolLimit.
func (i *DialInfo) poolLimit() int {
	if i.PoolLimit == 0 {
		return DefaultConnectionPoolLimit
	}
	return i.PoolLimit
}

// ReadPreference defines the manner in which servers are chosen.
type ReadPreference struct {
	// Mode determines the consistency of results. See Session.SetMode.
	Mode Mode

	// TagSets indicates which servers are allowed to be used. See Session.SelectServers.
	TagSets []bson.D
}

// ServerAddr represents the address for establishing a connection to an
// individual MongoDB server.
type ServerAddr struct {
	str  string
	addr net.Addr
}

// String returns the address that was provided for the server before resolution.
func (addr *ServerAddr) String() string {
	return addr.str
}

// TCPAddr returns the resolved TCP address for the server.
// TCPAddr will panic if ServerAddr is a Unix Domain Socket
func (addr *ServerAddr) TCPAddr() *net.TCPAddr {
	return (*net.TCPAddr)(addr.addr.(*net.TCPAddr))
}

// Addr returns the resolved TCP address for the server.
func (addr *ServerAddr) Addr() net.Addr {
	return addr.addr
}

// DialWithInfo establishes a new session to the cluster identified by info.
func DialWithInfo(dialInfo *DialInfo) (*Session, error) {
	info := dialInfo.Copy()
	info.PoolLimit = info.poolLimit()
	info.ReadTimeout = info.readTimeout()
	info.WriteTimeout = info.writeTimeout()

	addrs := make([]string, len(info.Addrs))
	for i, addr := range info.Addrs {
		p := strings.LastIndexAny(addr, "]:")
		if (p == -1 || addr[p] != ':') && !strings.HasSuffix(addr, ".sock") {
			// XXX This is untested. The test suite doesn't use the standard port.
			addr += ":27017"
		}
		addrs[i] = addr
	}
	cluster := newCluster(addrs, info)
	session := newSession(Eventual, cluster, info)
	session.defaultdb = info.Database
	if session.defaultdb == "" {
		session.defaultdb = "test"
	}
	session.sourcedb = info.Source
	if session.sourcedb == "" {
		session.sourcedb = info.Database
		if session.sourcedb == "" {
			session.sourcedb = "admin"
		}
	}
	if info.Username != "" {
		source := session.sourcedb
		if info.Source == "" &&
			(info.Mechanism == "GSSAPI" || info.Mechanism == "PLAIN" || info.Mechanism == "MONGODB-X509") {
			source = "$external"
		}
		session.dialCred = &Credential{
			Username:    info.Username,
			Password:    info.Password,
			Mechanism:   info.Mechanism,
			Service:     info.Service,
			ServiceHost: info.ServiceHost,
			Source:      source,
		}
		session.creds = []Credential{*session.dialCred}
	}

	cluster.Release()

	// People get confused when we return a session that is not actually
	// established to any servers yet (e.g. what if url was wrong). So,
	// ping the server to ensure there's someone there, and abort if it
	// fails.
	if err := session.Ping(); err != nil {
		session.Close()
		return nil, err
	}

	session.SetSafe(&info.Safe)

	if info.ReadPreference != nil {
		session.SelectServers(info.ReadPreference.TagSets...)
		session.SetMode(info.ReadPreference.Mode, true)
	} else {
		session.SetMode(Strong, true)
	}

	session.dialInfo = info

	return session, nil
}

func isOptSep(c rune) bool {
	return c == ';' || c == '&'
}

type urlInfo struct {
	addrs   []string
	user    string
	pass    string
	db      string
	options []urlInfoOption
}

type urlInfoOption struct {
	key   string
	value string
}

func extractURL(s string) (*urlInfo, error) {
	s = strings.TrimPrefix(s, "mongodb://")
	info := &urlInfo{options: []urlInfoOption{}}

	if c := strings.Index(s, "?"); c != -1 {
		for _, pair := range strings.FieldsFunc(s[c+1:], isOptSep) {
			l := strings.SplitN(pair, "=", 2)
			if len(l) != 2 || l[0] == "" || l[1] == "" {
				return nil, errors.New("connection option must be key=value: " + pair)
			}
			info.options = append(info.options, urlInfoOption{key: l[0], value: l[1]})
		}
		s = s[:c]
	}
	if c := strings.Index(s, "@"); c != -1 {
		pair := strings.SplitN(s[:c], ":", 2)
		if len(pair) > 2 || pair[0] == "" {
			return nil, errors.New("credentials must be provided as user:pass@host")
		}
		var err error
		info.user, err = url.QueryUnescape(pair[0])
		if err != nil {
			return nil, fmt.Errorf("cannot unescape username in URL: %q", pair[0])
		}
		if len(pair) > 1 {
			info.pass, err = url.QueryUnescape(pair[1])
			if err != nil {
				return nil, fmt.Errorf("cannot unescape password in URL")
			}
		}
		s = s[c+1:]
	}
	if c := strings.LastIndex(s, "/"); c != -1 && !strings.HasSuffix(s[c+1:], ".sock") {
		info.db = s[c+1:]
		s = s[:c]
	}
	info.addrs = strings.Split(s, ",")

	for i := 0; i < len(info.addrs); i++ {
		if strings.Contains(info.addrs[i], "/") {
			return nil, fmt.Errorf("host information cannot contain any unescaped slashes")
		}

		if strings.HasSuffix(info.addrs[i], ".sock") {
			var err error

			info.addrs[i], err = url.PathUnescape(info.addrs[i])
			if err != nil {
				return nil, fmt.Errorf("cannot unescape Unix Domain Socket in URL")
			}
		}
	}
	return info, nil
}

func newSession(consistency Mode, cluster *mongoCluster, info *DialInfo) (session *Session) {
	cluster.Acquire()
	session = &Session{
		mgoCluster:  cluster,
		syncTimeout: info.Timeout,
		dialInfo:    info,
	}
	debugf("New session %p on cluster %p", session, cluster)
	session.SetMode(consistency, true)
	session.SetSafe(&Safe{})
	session.queryConfig.prefetch = defaultPrefetch
	return session
}

func copySession(session *Session, keepCreds bool) (s *Session) {
	cluster := session.cluster()
	cluster.Acquire()
	if session.masterSocket != nil {
		session.masterSocket.Acquire()
	}
	if session.slaveSocket != nil {
		session.slaveSocket.Acquire()
	}
	var creds []Credential
	if keepCreds {
		creds = make([]Credential, len(session.creds))
		copy(creds, session.creds)
	} else if session.dialCred != nil {
		creds = []Credential{*session.dialCred}
	}
	scopy := Session{
		defaultdb:        session.defaultdb,
		sourcedb:         session.sourcedb,
		syncTimeout:      session.syncTimeout,
		consistency:      session.consistency,
		creds:            creds,
		dialCred:         session.dialCred,
		safeOp:           session.safeOp,
		mgoCluster:       session.mgoCluster,
		slaveSocket:      session.slaveSocket,
		masterSocket:     session.masterSocket,
		m:                sync.RWMutex{},
		queryConfig:      session.queryConfig,
		bypassValidation: session.bypassValidation,
		slaveOk:          session.slaveOk,
		dialInfo:         session.dialInfo,
	}
	s = &scopy
	debugf("New session %p on cluster %p (copy from %p)", s, cluster, session)
	return s
}

// LiveServers returns a list of server addresses which are
// currently known to be alive.
func (s *Session) LiveServers() (addrs []string) {
	s.m.RLock()
	addrs = s.cluster().LiveServers()
	s.m.RUnlock()
	return addrs
}

// DB returns a value representing the named database. If name
// is empty, the database name provided in the dialed URL is
// used instead. If that is also empty, "test" is used as a
// fallback in a way equivalent to the mongo shell.
//
// Creating this value is a very lightweight operation, and
// involves no network communication.
func (s *Session) DB(name string) *Database {
	if name == "" {
		name = s.defaultdb
	}
	return &Database{s, name}
}

// C returns a value representing the named collection.
//
// Creating this value is a very lightweight operation, and
// involves no network communication.
func (db *Database) C(name string) *Collection {
	return &Collection{db, name, db.Name + "." + name}
}

// CreateView creates a view as the result of the applying the specified
// aggregation pipeline to the source collection or view. Views act as
// read-only collections, and are computed on demand during read operations.
// MongoDB executes read operations on views as part of the underlying aggregation pipeline.
//
// For example:
//
//     db := session.DB("mydb")
//     db.CreateView("myview", "mycoll", []bson.M{{"$match": bson.M{"c": 1}}}, nil)
//     view := db.C("myview")
//
// Relevant documentation:
//
//     https://docs.mongodb.com/manual/core/views/
//     https://docs.mongodb.com/manual/reference/method/db.createView/
//
func (db *Database) CreateView(view string, source string, pipeline interface{}, collation *Collation) error {
	command := bson.D{{Name: "create", Value: view}, {Name: "viewOn", Value: source}, {Name: "pipeline", Value: pipeline}}
	if collation != nil {
		command = append(command, bson.DocElem{Name: "collation", Value: collation})
	}
	return db.Run(command, nil)
}

// With returns a copy of db that uses session s.
func (db *Database) With(s *Session) *Database {
	newdb := *db
	newdb.Session = s
	return &newdb
}

// With returns a copy of c that uses session s.
func (c *Collection) With(s *Session) *Collection {
	newdb := *c.Database
	newdb.Session = s
	newc := *c
	newc.Database = &newdb
	return &newc
}

// GridFS returns a GridFS value representing collections in db that
// follow the standard GridFS specification.
// The provided prefix (sometimes known as root) will determine which
// collections to use, and is usually set to "fs" when there is a
// single GridFS in the database.
//
// See the GridFS Create, Open, and OpenId methods for more details.
//
// Relevant documentation:
//
//     http://www.mongodb.org/display/DOCS/GridFS
//     http://www.mongodb.org/display/DOCS/GridFS+Tools
//     http://www.mongodb.org/display/DOCS/GridFS+Specification
//
func (db *Database) GridFS(prefix string) *GridFS {
	return newGridFS(db, prefix)
}

// Run issues the provided command on the db database and unmarshals
// its result in the respective argument. The cmd argument may be either
// a string with the command name itself, in which case an empty document of
// the form bson.M{cmd: 1} will be used, or it may be a full command document.
//
// Note that MongoDB considers the first marshalled key as the command
// name, so when providing a command with options, it's important to
// use an ordering-preserving document, such as a struct value or an
// instance of bson.D.  For instance:
//
//     db.Run(bson.D{{"create", "mycollection"}, {"size", 1024}})
//
// For privilleged commands typically run on the "admin" database, see
// the Run method in the Session type.
//
// Relevant documentation:
//
//     http://www.mongodb.org/display/DOCS/Commands
//     http://www.mongodb.org/display/DOCS/List+of+Database+CommandSkips
//
func (db *Database) Run(cmd interface{}, result interface{}) error {
	socket, err := db.Session.acquireSocket(true)
	if err != nil {
		return err
	}
	defer socket.Release()

	// This is an optimized form of db.C("$cmd").Find(cmd).One(result).
	return db.run(socket, cmd, result)
}

// runOnSocket does the same as Run, but guarantees that your command will be run
// on the provided socket instance; if it's unhealthy, you will receive the error
// from it.
func (db *Database) runOnSocket(socket *mongoSocket, cmd interface{}, result interface{}) error {
	socket.Acquire()
	defer socket.Release()
	return db.run(socket, cmd, result)
}

// Credential holds details to authenticate with a MongoDB server.
type Credential struct {
	// Username and Password hold the basic details for authentication.
	// Password is optional with some authentication mechanisms.
	Username string
	Password string

	// Source is the database used to establish credentials and privileges
	// with a MongoDB server. Defaults to the default database provided
	// during dial, or "admin" if that was unset.
	Source string

	// Service defines the service name to use when authenticating with the GSSAPI
	// mechanism. Defaults to "mongodb".
	Service string

	// ServiceHost defines which hostname to use when authenticating
	// with the GSSAPI mechanism. If not specified, defaults to the MongoDB
	// server's address.
	ServiceHost string

	// Mechanism defines the protocol for credential negotiation.
	// Defaults to "MONGODB-CR".
	Mechanism string

	// Certificate sets the x509 certificate for authentication, see:
	//
	//      https://docs.mongodb.com/manual/tutorial/configure-x509-client-authentication/
	//
	// If using certificate authentication the Username, Mechanism and Source
	// fields should not be set.
	Certificate *x509.Certificate
}

// Login authenticates with MongoDB using the provided credential.  The
// authentication is valid for the whole session and will stay valid until
// Logout is explicitly called for the same database, or the session is
// closed.
func (db *Database) Login(user, pass string) error {
	return db.Session.Login(&Credential{Username: user, Password: pass, Source: db.Name})
}

// Login authenticates with MongoDB using the provided credential.  The
// authentication is valid for the whole session and will stay valid until
// Logout is explicitly called for the same database, or the session is
// closed.
func (s *Session) Login(cred *Credential) error {
	socket, err := s.acquireSocket(true)
	if err != nil {
		return err
	}
	defer socket.Release()

	credCopy := *cred
	if cred.Certificate != nil && cred.Username != "" {
		return errors.New("failed to login, both certificate and credentials are given")
	}

	if cred.Certificate != nil {
		credCopy.Username, err = getRFC2253NameStringFromCert(cred.Certificate)
		if err != nil {
			return err
		}
		credCopy.Mechanism = "MONGODB-X509"
		credCopy.Source = "$external"
	}

	if cred.Source == "" {
		if cred.Mechanism == "GSSAPI" {
			credCopy.Source = "$external"
		} else {
			credCopy.Source = s.sourcedb
		}
	}
	err = socket.Login(credCopy)
	if err != nil {
		return err
	}

	s.m.Lock()
	s.creds = append(s.creds, credCopy)
	s.m.Unlock()
	return nil
}

func (s *Session) socketLogin(socket *mongoSocket) error {
	for _, cred := range s.creds {
		if err := socket.Login(cred); err != nil {
			return err
		}
	}
	return nil
}

// Logout removes any established authentication credentials for the database.
func (db *Database) Logout() {
	session := db.Session
	dbname := db.Name
	session.m.Lock()
	found := false
	for i, cred := range session.creds {
		if cred.Source == dbname {
			copy(session.creds[i:], session.creds[i+1:])
			session.creds = session.creds[:len(session.creds)-1]
			found = true
			break
		}
	}
	if found {
		if session.masterSocket != nil {
			session.masterSocket.Logout(dbname)
		}
		if session.slaveSocket != nil {
			session.slaveSocket.Logout(dbname)
		}
	}
	session.m.Unlock()
}

// LogoutAll removes all established authentication credentials for the session.
func (s *Session) LogoutAll() {
	s.m.Lock()
	for _, cred := range s.creds {
		if s.masterSocket != nil {
			s.masterSocket.Logout(cred.Source)
		}
		if s.slaveSocket != nil {
			s.slaveSocket.Logout(cred.Source)
		}
	}
	s.creds = s.creds[0:0]
	s.m.Unlock()
}

// AuthenticationRestriction represents an authentication restriction
// for a MongoDB User. Authentication Restrictions was added in version
// 3.6.
//
// Relevant documentation:
//
//     https://docs.mongodb.com/manual/reference/method/db.createUser/#authentication-restrictions
//
type AuthenticationRestriction struct {
	ClientSource  []string `bson:"clientSource,omitempty"`
	ServerAddress []string `bson:"serverAddress,omitempty"`
}

// User represents a MongoDB user.
//
// Relevant documentation:
//
//     http://docs.mongodb.org/manual/reference/privilege-documents/
//     http://docs.mongodb.org/manual/reference/user-privileges/
//
type User struct {
	// Username is how the user identifies itself to the system.
	Username string `bson:"user"`

	// Password is the plaintext password for the user. If set,
	// the UpsertUser method will hash it into PasswordHash and
	// unset it before the user is added to the database.
	Password string `bson:",omitempty"`

	// PasswordHash is the MD5 hash of Username+":mongo:"+Password.
	PasswordHash string `bson:"pwd,omitempty"`

	// CustomData holds arbitrary data admins decide to associate
	// with this user, such as the full name or employee id.
	CustomData interface{} `bson:"customData,omitempty"`

	// Roles indicates the set of roles the user will be provided.
	// See the Role constants.
	Roles []Role `bson:"roles"`

	// OtherDBRoles allows assigning roles in other databases from
	// user documents inserted in the admin database. This field
	// only works in the admin database.
	OtherDBRoles map[string][]Role `bson:"otherDBRoles,omitempty"`

	// AuthenticationRestrictions represents authentication restrictions
	// the server enforces on the created user. Specifies a list of IP
	// addresses and CIDR ranges from which the user is allowed to connect
	// to the server or from which the server can accept users.
	//
	// WARNING: Authentication Restrictions are only supported in version
	// 3.6 and above.
	AuthenticationRestrictions []AuthenticationRestriction `bson:"authenticationRestrictions,omitempty"`
}

// Role available role for users
//
// Relevant documentation:
//
//     http://docs.mongodb.org/manual/reference/user-privileges/
//
type Role string

const (
	// RoleRoot provides access to the operations and all the resources
	// of the readWriteAnyDatabase, dbAdminAnyDatabase, userAdminAnyDatabase,
	// clusterAdmin roles, restore, and backup roles combined.
	RoleRoot Role = "root"
	// RoleRead provides the ability to read data on all non-system collections
	// and on the following system collections: system.indexes, system.js, and
	// system.namespaces collections on a specific database.
	RoleRead Role = "read"
	// RoleReadAny provides the same read-only permissions as read, except it
	// applies to it applies to all but the local and config databases in the cluster.
	// The role also provides the listDatabases action on the cluster as a whole.
	RoleReadAny Role = "readAnyDatabase"
	//RoleReadWrite provides all the privileges of the read role plus ability to modify data on
	//all non-system collections and the system.js collection on a specific database.
	RoleReadWrite Role = "readWrite"
	// RoleReadWriteAny provides the same read and write permissions as readWrite, except it
	// applies to all but the local and config databases in the cluster. The role also provides
	// the listDatabases action on the cluster as a whole.
	RoleReadWriteAny Role = "readWriteAnyDatabase"
	// RoleDBAdmin provides all the privileges of the dbAdmin role on a specific database
	RoleDBAdmin Role = "dbAdmin"
	// RoleDBAdminAny provides all the privileges of the dbAdmin role on all databases
	RoleDBAdminAny Role = "dbAdminAnyDatabase"
	// RoleUserAdmin Provides the ability to create and modify roles and users on the
	// current database. This role also indirectly provides superuser access to either
	// the database or, if scoped to the admin database, the cluster. The userAdmin role
	// allows users to grant any user any privilege, including themselves.
	RoleUserAdmin Role = "userAdmin"
	// RoleUserAdminAny provides the same access to user administration operations as userAdmin,
	// except it applies to all but the local and config databases in the cluster
	RoleUserAdminAny Role = "userAdminAnyDatabase"
	// RoleClusterAdmin Provides the greatest cluster-management access. This role combines
	// the privileges granted by the clusterManager, clusterMonitor, and hostManager roles.
	// Additionally, the role provides the dropDatabase action.
	RoleClusterAdmin Role = "clusterAdmin"
	// TODO some roles are missing: dbOwner/clusterManager/clusterMonitor/hostManager/backup/restore
)

// UpsertUser updates the authentication credentials and the roles for
// a MongoDB user within the db database. If the named user doesn't exist
// it will be created.
//
// Relevant documentation:
//
//     http://docs.mongodb.org/manual/reference/user-privileges/
//     http://docs.mongodb.org/manual/reference/privilege-documents/
//
func (db *Database) UpsertUser(user *User) error {
	if user.Username == "" {
		return fmt.Errorf("user has no Username")
	}

	if len(user.OtherDBRoles) > 0 && db.Name != "admin" && db.Name != "$external" {
		return fmt.Errorf("user with OtherDBRoles is only supported in the admin or $external databases")
	}

	err := db.runUserCmd("updateUser", user)
	// retry with createUser when isAuthError in order to enable the "localhost exception"
	if isNotFound(err) || isAuthError(err) {
		return db.runUserCmd("createUser", user)
	}
	if !isNoCmd(err) {
		return err
	}

	// Command does not exist. Fallback to pre-2.6 behavior.
	var set, unset bson.D
	if user.Password != "" {
		psum := md5.New()
		psum.Write([]byte(user.Username + ":mongo:" + user.Password))
		set = append(set, bson.DocElem{Name: "pwd", Value: hex.EncodeToString(psum.Sum(nil))})
	} else if user.PasswordHash != "" {
		set = append(set, bson.DocElem{Name: "pwd", Value: user.PasswordHash})
	}

	if user.Roles != nil || user.OtherDBRoles != nil {
		set = append(set, bson.DocElem{Name: "roles", Value: user.Roles})
		if len(user.OtherDBRoles) > 0 {
			set = append(set, bson.DocElem{Name: "otherDBRoles", Value: user.OtherDBRoles})
		} else {
			unset = append(unset, bson.DocElem{Name: "otherDBRoles", Value: 1})
		}
	}
	users := db.C("system.users")
	err = users.Update(bson.D{{Name: "user", Value: user.Username}}, bson.D{{Name: "$unset", Value: unset}, {Name: "$set", Value: set}})
	if err == ErrNotFound {
		set = append(set, bson.DocElem{Name: "user", Value: user.Username})
		if user.Roles == nil && user.OtherDBRoles == nil {
			// Roles must be sent, as it's the way MongoDB distinguishes
			// old-style documents from new-style documents in pre-2.6.
			set = append(set, bson.DocElem{Name: "roles", Value: user.Roles})
		}
		err = users.Insert(set)
	}
	return err
}

func isNoCmd(err error) bool {
	e, ok := err.(*QueryError)
	return ok && (e.Code == 59 || e.Code == 13390 || strings.HasPrefix(e.Message, "no such cmd:"))
}

func isNotFound(err error) bool {
	e, ok := err.(*QueryError)
	return ok && e.Code == 11
}

func isAuthError(err error) bool {
	e, ok := err.(*QueryError)
	return ok && e.Code == 13
}

func isNotMasterError(err error) bool {
	e, ok := err.(*QueryError)
	return ok && strings.Contains(e.Message, "not master")
}

func (db *Database) runUserCmd(cmdName string, user *User) error {
	cmd := make(bson.D, 0, 16)
	cmd = append(cmd, bson.DocElem{Name: cmdName, Value: user.Username})
	if user.Password != "" {
		cmd = append(cmd, bson.DocElem{Name: "pwd", Value: user.Password})
	}
	var roles []interface{}
	for _, role := range user.Roles {
		roles = append(roles, role)
	}
	for db, dbroles := range user.OtherDBRoles {
		for _, role := range dbroles {
			roles = append(roles, bson.D{{Name: "role", Value: role}, {Name: "db", Value: db}})
		}
	}
	if roles != nil || user.Roles != nil || cmdName == "createUser" {
		cmd = append(cmd, bson.DocElem{Name: "roles", Value: roles})
	}
	if user.AuthenticationRestrictions != nil && len(user.AuthenticationRestrictions) > 0 {
		cmd = append(cmd, bson.DocElem{Name: "authenticationRestrictions", Value: user.AuthenticationRestrictions})
	}

	return db.Run(cmd, nil)
}

// RemoveUser removes the authentication credentials of user from the database.
func (db *Database) RemoveUser(user string) error {
	err := db.Run(bson.D{{Name: "dropUser", Value: user}}, nil)
	if isNoCmd(err) {
		users := db.C("system.users")
		return users.Remove(bson.M{"user": user})
	}
	if isNotFound(err) {
		return ErrNotFound
	}
	return err
}

type indexSpec struct {
	Name, NS                string
	Key                     bson.D
	Unique                  bool    `bson:",omitempty"`
	Background              bool    `bson:",omitempty"`
	Sparse                  bool    `bson:",omitempty"`
	Bits                    int     `bson:",omitempty"`
	Min, Max                float64 `bson:",omitempty"`
	BucketSize              float64 `bson:"bucketSize,omitempty"`
	ExpireAfter             int     `bson:"expireAfterSeconds,omitempty"`
	Weights                 bson.D  `bson:",omitempty"`
	DefaultLanguage         string  `bson:"default_language,omitempty"`
	LanguageOverride        string  `bson:"language_override,omitempty"`
	TextIndexVersion        int     `bson:"textIndexVersion,omitempty"`
	PartialFilterExpression bson.M  `bson:"partialFilterExpression,omitempty"`

	Collation *Collation `bson:"collation,omitempty"`
}

// Index are special data structures that store a small portion of the collection’s
// data set in an easy to traverse form. The index stores the value of a specific
// field or set of fields, ordered by the value of the field. The ordering of the
// index entries supports efficient equality matches and range-based query operations.
// In addition, MongoDB can return sorted results by using the ordering in the index.
type Index struct {
	Key           []string // Index key fields; prefix name with dash (-) for descending order
	Unique        bool     // Prevent two documents from having the same index key
	Background    bool     // Build index in background and return immediately
	Sparse        bool     // Only index documents containing the Key fields
	PartialFilter bson.M   // Partial index filter expression

	// If ExpireAfter is defined the server will periodically delete
	// documents with indexed time.Time older than the provided delta.
	ExpireAfter time.Duration

	// Name holds the stored index name. On creation if this field is unset it is
	// computed by EnsureIndex based on the index key.
	Name string

	// Properties for spatial indexes.
	//
	// Min and Max were improperly typed as int when they should have been
	// floats.  To preserve backwards compatibility they are still typed as
	// int and the following two fields enable reading and writing the same
	// fields as float numbers.
	Min, Max   int
	Minf, Maxf float64
	BucketSize float64
	Bits       int

	// Properties for text indexes.
	DefaultLanguage  string
	LanguageOverride string

	// Weights defines the significance of provided fields relative to other
	// fields in a text index. The score for a given word in a document is derived
	// from the weighted sum of the frequency for each of the indexed fields in
	// that document. The default field weight is 1.
	Weights map[string]int

	// Collation defines the collation to use for the index.
	Collation *Collation
}

// Collation allows users to specify language-specific rules for string comparison,
// such as rules for lettercase and accent marks.
type Collation struct {
	// Locale defines the collation locale.
	Locale string `bson:"locale"`

	// CaseFirst may be set to "upper" or "lower" to define whether
	// to have uppercase or lowercase items first. Default is "off".
	CaseFirst string `bson:"caseFirst,omitempty"`

	// Strength defines the priority of comparison properties, as follows:
	//
	//   1 (primary)    - Strongest level, denote difference between base characters
	//   2 (secondary)  - Accents in characters are considered secondary differences
	//   3 (tertiary)   - Upper and lower case differences in characters are
	//                    distinguished at the tertiary level
	//   4 (quaternary) - When punctuation is ignored at level 1-3, an additional
	//                    level can be used to distinguish words with and without
	//                    punctuation. Should only be used if ignoring punctuation
	//                    is required or when processing Japanese text.
	//   5 (identical)  - When all other levels are equal, the identical level is
	//                    used as a tiebreaker. The Unicode code point values of
	//                    the NFD form of each string are compared at this level,
	//                    just in case there is no difference at levels 1-4
	//
	// Strength defaults to 3.
	Strength int `bson:"strength,omitempty"`

	// Alternate controls whether spaces and punctuation are considered base characters.
	// May be set to "non-ignorable" (spaces and punctuation considered base characters)
	// or "shifted" (spaces and punctuation not considered base characters, and only
	// distinguished at strength > 3). Defaults to "non-ignorable".
	Alternate string `bson:"alternate,omitempty"`

	// MaxVariable defines which characters are affected when the value for Alternate is
	// "shifted". It may be set to "punct" to affect punctuation or spaces, or "space" to
	// affect only spaces.
	MaxVariable string `bson:"maxVariable,omitempty"`

	// Normalization defines whether text is normalized into Unicode NFD.
	Normalization bool `bson:"normalization,omitempty"`

	// CaseLevel defines whether to turn case sensitivity on at strength 1 or 2.
	CaseLevel bool `bson:"caseLevel,omitempty"`

	// NumericOrdering defines whether to order numbers based on numerical
	// order and not collation order.
	NumericOrdering bool `bson:"numericOrdering,omitempty"`

	// Backwards defines whether to have secondary differences considered in reverse order,
	// as done in the French language.
	Backwards bool `bson:"backwards,omitempty"`
}

type indexKeyInfo struct {
	name    string
	key     bson.D
	weights bson.D
}

func parseIndexKey(key []string) (*indexKeyInfo, error) {
	var keyInfo indexKeyInfo
	isText := false
	var order interface{}
	for _, field := range key {
		raw := field
		if keyInfo.name != "" {
			keyInfo.name += "_"
		}
		var kind string
		if field != "" {
			if field[0] == '$' {
				if c := strings.Index(field, ":"); c > 1 && c < len(field)-1 {
					kind = field[1:c]
					field = field[c+1:]
					keyInfo.name += field + "_" + kind
				} else {
					field = "\x00"
				}
			}
			switch field[0] {
			case 0:
				// Logic above failed. Reset and error.
				field = ""
			case '@':
				order = "2d"
				field = field[1:]
				// The shell used to render this field as key_ instead of key_2d,
				// and mgo followed suit. This has been fixed in recent server
				// releases, and mgo followed as well.
				keyInfo.name += field + "_2d"
			case '-':
				order = -1
				field = field[1:]
				keyInfo.name += field + "_-1"
			case '+':
				field = field[1:]
				fallthrough
			default:
				if kind == "" {
					order = 1
					keyInfo.name += field + "_1"
				} else {
					order = kind
				}
			}
		}
		if field == "" || kind != "" && order != kind {
			return nil, fmt.Errorf(`invalid index key: want "[$<kind>:][-]<field name>", got %q`, raw)
		}
		if kind == "text" {
			if !isText {
				keyInfo.key = append(keyInfo.key, bson.DocElem{Name: "_fts", Value: "text"}, bson.DocElem{Name: "_ftsx", Value: 1})
				isText = true
			}
			keyInfo.weights = append(keyInfo.weights, bson.DocElem{Name: field, Value: 1})
		} else {
			keyInfo.key = append(keyInfo.key, bson.DocElem{Name: field, Value: order})
		}
	}
	if keyInfo.name == "" {
		return nil, errors.New("invalid index key: no fields provided")
	}
	return &keyInfo, nil
}

// EnsureIndexKey ensures an index with the given key exists, creating it
// if necessary.
//
// This example:
//
//     err := collection.EnsureIndexKey("a", "b")
//
// Is equivalent to:
//
//     err := collection.EnsureIndex(mgo.Index{Key: []string{"a", "b"}})
//
// See the EnsureIndex method for more details.
func (c *Collection) EnsureIndexKey(key ...string) error {
	return c.EnsureIndex(Index{Key: key})
}

// EnsureIndex ensures an index with the given key exists, creating it with
// the provided parameters if necessary. EnsureIndex does not modify a previously
// existent index with a matching key. The old index must be dropped first instead.
//
// Once EnsureIndex returns successfully, following requests for the same index
// will not contact the server unless Collection.DropIndex is used to drop the
// same index, or Session.ResetIndexCache is called.
//
// For example:
//
//     index := Index{
//         Key: []string{"lastname", "firstname"},
//         Unique: true,
//         Background: true, // See notes.
//         Sparse: true,
//     }
//     err := collection.EnsureIndex(index)
//
// The Key value determines which fields compose the index. The index ordering
// will be ascending by default.  To obtain an index with a descending order,
// the field name should be prefixed by a dash (e.g. []string{"-time"}). It can
// also be optionally prefixed by an index kind, as in "$text:summary" or
// "$2d:-point". The key string format is:
//
//     [$<kind>:][-]<field name>
//
// If the Unique field is true, the index must necessarily contain only a single
// document per Key.
//
// If Background is true, other connections will be allowed to proceed using
// the collection without the index while it's being built. Note that the
// session executing EnsureIndex will be blocked for as long as it takes for
// the index to be built.
//
// If Sparse is true, only documents containing the provided Key fields will be
// included in the index.  When using a sparse index for sorting, only indexed
// documents will be returned.
//
// If ExpireAfter is non-zero, the server will periodically scan the collection
// and remove documents containing an indexed time.Time field with a value
// older than ExpireAfter. See the documentation for details:
//
//     http://docs.mongodb.org/manual/tutorial/expire-data
//
// Other kinds of indexes are also supported through that API. Here is an example:
//
//     index := Index{
//         Key: []string{"$2d:loc"},
//         Bits: 26,
//     }
//     err := collection.EnsureIndex(index)
//
// The example above requests the creation of a "2d" index for the "loc" field.
//
// The 2D index bounds may be changed using the Min and Max attributes of the
// Index value.  The default bound setting of (-180, 180) is suitable for
// latitude/longitude pairs.
//
// The Bits parameter sets the precision of the 2D geohash values.  If not
// provided, 26 bits are used, which is roughly equivalent to 1 foot of
// precision for the default (-180, 180) index bounds.
//
// Relevant documentation:
//
//     http://www.mongodb.org/display/DOCS/Indexes
//     http://www.mongodb.org/display/DOCS/Indexing+Advice+and+FAQ
//     http://www.mongodb.org/display/DOCS/Indexing+as+a+Background+Operation
//     http://www.mongodb.org/display/DOCS/Geospatial+Indexing
//     http://www.mongodb.org/display/DOCS/Multikeys
//
func (c *Collection) EnsureIndex(index Index) error {
	if index.Sparse && index.PartialFilter != nil {
		return errors.New("cannot mix sparse and partial indexes")
	}

	keyInfo, err := parseIndexKey(index.Key)
	if err != nil {
		return err
	}

	session := c.Database.Session
	cacheKey := c.FullName + "\x00" + keyInfo.name
	if session.cluster().HasCachedIndex(cacheKey) {
		return nil
	}

	spec := indexSpec{
		Name:                    keyInfo.name,
		NS:                      c.FullName,
		Key:                     keyInfo.key,
		Unique:                  index.Unique,
		Background:              index.Background,
		Sparse:                  index.Sparse,
		Bits:                    index.Bits,
		Min:                     index.Minf,
		Max:                     index.Maxf,
		BucketSize:              index.BucketSize,
		ExpireAfter:             int(index.ExpireAfter / time.Second),
		Weights:                 keyInfo.weights,
		DefaultLanguage:         index.DefaultLanguage,
		LanguageOverride:        index.LanguageOverride,
		Collation:               index.Collation,
		PartialFilterExpression: index.PartialFilter,
	}

	if spec.Min == 0 && spec.Max == 0 {
		spec.Min = float64(index.Min)
		spec.Max = float64(index.Max)
	}

	if index.Name != "" {
		spec.Name = index.Name
	}

NextField:
	for name, weight := range index.Weights {
		for i, elem := range spec.Weights {
			if elem.Name == name {
				spec.Weights[i].Value = weight
				continue NextField
			}
		}
		panic("weight provided for field that is not part of index key: " + name)
	}

	cloned := session.Clone()
	defer cloned.Close()
	cloned.SetMode(Strong, false)
	cloned.EnsureSafe(&Safe{})
	db := c.Database.With(cloned)

	// Try with a command first.
	err = db.Run(bson.D{{Name: "createIndexes", Value: c.Name}, {Name: "indexes", Value: []indexSpec{spec}}}, nil)
	if isNoCmd(err) {
		// Command not yet supported. Insert into the indexes collection instead.
		err = db.C("system.indexes").Insert(&spec)
	}
	if err == nil {
		session.cluster().CacheIndex(cacheKey, true)
	}
	return err
}

// DropIndex drops the index with the provided key from the c collection.
//
// See EnsureIndex for details on the accepted key variants.
//
// For example:
//
//     err1 := collection.DropIndex("firstField", "-secondField")
//     err2 := collection.DropIndex("customIndexName")
//
func (c *Collection) DropIndex(key ...string) error {
	keyInfo, err := parseIndexKey(key)
	if err != nil {
		return err
	}

	session := c.Database.Session
	cacheKey := c.FullName + "\x00" + keyInfo.name
	session.cluster().CacheIndex(cacheKey, false)

	session = session.Clone()
	defer session.Close()
	session.SetMode(Strong, false)

	db := c.Database.With(session)
	result := struct {
		ErrMsg string
		Ok     bool
	}{}
	err = db.Run(bson.D{{Name: "dropIndexes", Value: c.Name}, {Name: "index", Value: keyInfo.name}}, &result)
	if err != nil {
		return err
	}
	if !result.Ok {
		return errors.New(result.ErrMsg)
	}
	return nil
}

// DropIndexName removes the index with the provided index name.
//
// For example:
//
//     err := collection.DropIndex("customIndexName")
//
func (c *Collection) DropIndexName(name string) error {
	session := c.Database.Session

	session = session.Clone()
	defer session.Close()
	session.SetMode(Strong, false)

	c = c.With(session)

	indexes, err := c.Indexes()
	if err != nil {
		return err
	}

	var index Index
	for _, idx := range indexes {
		if idx.Name == name {
			index = idx
			break
		}
	}

	if index.Name != "" {
		keyInfo, err := parseIndexKey(index.Key)
		if err != nil {
			return err
		}

		cacheKey := c.FullName + "\x00" + keyInfo.name
		session.cluster().CacheIndex(cacheKey, false)
	}

	result := struct {
		ErrMsg string
		Ok     bool
	}{}
	err = c.Database.Run(bson.D{{Name: "dropIndexes", Value: c.Name}, {Name: "index", Value: name}}, &result)
	if err != nil {
		return err
	}
	if !result.Ok {
		return errors.New(result.ErrMsg)
	}
	return nil
}

// DropAllIndexes drops all the indexes from the c collection
func (c *Collection) DropAllIndexes() error {
	session := c.Database.Session
	session.ResetIndexCache()

	session = session.Clone()
	defer session.Close()

	db := c.Database.With(session)
	result := struct {
		ErrMsg string
		Ok     bool
	}{}
	err := db.Run(bson.D{{Name: "dropIndexes", Value: c.Name}, {Name: "index", Value: "*"}}, &result)
	if err != nil {
		return err
	}
	if !result.Ok {
		return errors.New(result.ErrMsg)
	}
	return nil
}

// nonEventual returns a clone of session and ensures it is not Eventual.
// This guarantees that the server that is used for queries may be reused
// afterwards when a cursor is received.
func (s *Session) nonEventual() *Session {
	cloned := s.Clone()
	if cloned.consistency == Eventual {
		cloned.SetMode(Monotonic, false)
	}
	return cloned
}

// Indexes returns a list of all indexes for the collection.
//
// See the EnsureIndex method for more details on indexes.
func (c *Collection) Indexes() (indexes []Index, err error) {
	cloned := c.Database.Session.nonEventual()
	defer cloned.Close()

	batchSize := int(cloned.queryConfig.op.limit)

	// Try with a command.
	var result struct {
		Indexes []bson.Raw
		Cursor  cursorData
	}
	var iter *Iter
	err = c.Database.With(cloned).Run(bson.D{{Name: "listIndexes", Value: c.Name}, {Name: "cursor", Value: bson.D{{Name: "batchSize", Value: batchSize}}}}, &result)
	if err == nil {
		firstBatch := result.Indexes
		if firstBatch == nil {
			firstBatch = result.Cursor.FirstBatch
		}
		ns := strings.SplitN(result.Cursor.NS, ".", 2)
		if len(ns) < 2 {
			iter = c.With(cloned).NewIter(nil, firstBatch, result.Cursor.Id, nil)
		} else {
			iter = cloned.DB(ns[0]).C(ns[1]).NewIter(nil, firstBatch, result.Cursor.Id, nil)
		}
	} else if isNoCmd(err) {
		// Command not yet supported. Query the database instead.
		iter = c.Database.C("system.indexes").Find(bson.M{"ns": c.FullName}).Iter()
	} else {
		return nil, err
	}

	var spec indexSpec
	for iter.Next(&spec) {
		indexes = append(indexes, indexFromSpec(spec))
	}
	if err = iter.Close(); err != nil {
		return nil, err
	}
	sort.Sort(indexSlice(indexes))
	return indexes, nil
}

func indexFromSpec(spec indexSpec) Index {
	index := Index{
		Name:             spec.Name,
		Key:              simpleIndexKey(spec.Key),
		Unique:           spec.Unique,
		Background:       spec.Background,
		Sparse:           spec.Sparse,
		Minf:             spec.Min,
		Maxf:             spec.Max,
		Bits:             spec.Bits,
		BucketSize:       spec.BucketSize,
		DefaultLanguage:  spec.DefaultLanguage,
		LanguageOverride: spec.LanguageOverride,
		ExpireAfter:      time.Duration(spec.ExpireAfter) * time.Second,
		Collation:        spec.Collation,
		PartialFilter:    spec.PartialFilterExpression,
	}
	if float64(int(spec.Min)) == spec.Min && float64(int(spec.Max)) == spec.Max {
		index.Min = int(spec.Min)
		index.Max = int(spec.Max)
	}
	if spec.TextIndexVersion > 0 {
		index.Key = make([]string, len(spec.Weights))
		index.Weights = make(map[string]int)
		for i, elem := range spec.Weights {
			index.Key[i] = "$text:" + elem.Name
			if w, ok := elem.Value.(int); ok {
				index.Weights[elem.Name] = w
			}
		}
	}
	return index
}

type indexSlice []Index

func (idxs indexSlice) Len() int           { return len(idxs) }
func (idxs indexSlice) Less(i, j int) bool { return idxs[i].Name < idxs[j].Name }
func (idxs indexSlice) Swap(i, j int)      { idxs[i], idxs[j] = idxs[j], idxs[i] }

func simpleIndexKey(realKey bson.D) (key []string) {
	for i := range realKey {
		var vi int
		field := realKey[i].Name

		switch realKey[i].Value.(type) {
		case int64:
			vf, _ := realKey[i].Value.(int64)
			vi = int(vf)
		case float64:
			vf, _ := realKey[i].Value.(float64)
			vi = int(vf)
		case string:
			if vs, ok := realKey[i].Value.(string); ok {
				key = append(key, "$"+vs+":"+field)
				continue
			}
		case int:
			vi = realKey[i].Value.(int)
		}

		if vi == 1 {
			key = append(key, field)
			continue
		}
		if vi == -1 {
			key = append(key, "-"+field)
			continue
		}
		panic("Got unknown index key type for field " + field)
	}
	return
}

// ResetIndexCache clears the cache of previously ensured indexes.
// Following requests to EnsureIndex will contact the server.
func (s *Session) ResetIndexCache() {
	s.cluster().ResetIndexCache()
}

// New creates a new session with the same parameters as the original
// session, including consistency, batch size, prefetching, safety mode,
// etc. The returned session will use sockets from the pool, so there's
// a chance that writes just performed in another session may not yet
// be visible.
//
// Login information from the original session will not be copied over
// into the new session unless it was provided through the initial URL
// for the Dial function.
//
// See the Copy and Clone methods.
//
func (s *Session) New() *Session {
	s.m.Lock()
	scopy := copySession(s, false)
	s.m.Unlock()
	scopy.Refresh()
	return scopy
}

// Copy works just like New, but preserves the exact authentication
// information from the original session.
func (s *Session) Copy() *Session {
	s.m.Lock()
	scopy := copySession(s, true)
	s.m.Unlock()
	scopy.Refresh()
	return scopy
}

// Clone works just like Copy, but also reuses the same socket as the original
// session, in case it had already reserved one due to its consistency
// guarantees.  This behavior ensures that writes performed in the old session
// are necessarily observed when using the new session, as long as it was a
// strong or monotonic session.  That said, it also means that long operations
// may cause other goroutines using the original session to wait.
func (s *Session) Clone() *Session {
	s.m.Lock()
	scopy := copySession(s, true)
	s.m.Unlock()
	return scopy
}

// Close terminates the session.  It's a runtime error to use a session
// after it has been closed.
func (s *Session) Close() {
	s.m.Lock()
	if s.mgoCluster != nil {
		debugf("Closing session %p", s)
		s.unsetSocket()
		s.mgoCluster.Release()
		s.mgoCluster = nil
	}
	s.m.Unlock()
}

func (s *Session) cluster() *mongoCluster {
	if s.mgoCluster == nil {
		panic("Session already closed")
	}
	return s.mgoCluster
}

// Refresh puts back any reserved sockets in use and restarts the consistency
// guarantees according to the current consistency setting for the session.
func (s *Session) Refresh() {
	s.m.Lock()
	s.slaveOk = s.consistency != Strong
	s.unsetSocket()
	s.m.Unlock()
}

// SetMode changes the consistency mode for the session.
//
// The default mode is Strong.
//
// In the Strong consistency mode reads and writes will always be made to
// the primary server using a unique connection so that reads and writes are
// fully consistent, ordered, and observing the most up-to-date data.
// This offers the least benefits in terms of distributing load, but the
// most guarantees.  See also Monotonic and Eventual.
//
// In the Monotonic consistency mode reads may not be entirely up-to-date,
// but they will always see the history of changes moving forward, the data
// read will be consistent across sequential queries in the same session,
// and modifications made within the session will be observed in following
// queries (read-your-writes).
//
// In practice, the Monotonic mode is obtained by performing initial reads
// on a unique connection to an arbitrary secondary, if one is available,
// and once the first write happens, the session connection is switched over
// to the primary server.  This manages to distribute some of the reading
// load with secondaries, while maintaining some useful guarantees.
//
// In the Eventual consistency mode reads will be made to any secondary in the
// cluster, if one is available, and sequential reads will not necessarily
// be made with the same connection.  This means that data may be observed
// out of order.  Writes will of course be issued to the primary, but
// independent writes in the same Eventual session may also be made with
// independent connections, so there are also no guarantees in terms of
// write ordering (no read-your-writes guarantees either).
//
// The Eventual mode is the fastest and most resource-friendly, but is
// also the one offering the least guarantees about ordering of the data
// read and written.
//
// If refresh is true, in addition to ensuring the session is in the given
// consistency mode, the consistency guarantees will also be reset (e.g.
// a Monotonic session will be allowed to read from secondaries again).
// This is equivalent to calling the Refresh function.
//
// Shifting between Monotonic and Strong modes will keep a previously
// reserved connection for the session unless refresh is true or the
// connection is unsuitable (to a secondary server in a Strong session).
func (s *Session) SetMode(consistency Mode, refresh bool) {
	s.m.Lock()
	debugf("Session %p: setting mode %d with refresh=%v (master=%p, slave=%p)", s, consistency, refresh, s.masterSocket, s.slaveSocket)
	s.consistency = consistency
	if refresh {
		s.slaveOk = s.consistency != Strong
		s.unsetSocket()
	} else if s.consistency == Strong {
		s.slaveOk = false
	} else if s.masterSocket == nil {
		s.slaveOk = true
	}
	s.m.Unlock()
}

// Mode returns the current consistency mode for the session.
func (s *Session) Mode() Mode {
	s.m.RLock()
	mode := s.consistency
	s.m.RUnlock()
	return mode
}

// SetSyncTimeout sets the amount of time an operation with this session
// will wait before returning an error in case a connection to a usable
// server can't be established. Set it to zero to wait forever. The
// default value is 7 seconds.
func (s *Session) SetSyncTimeout(d time.Duration) {
	s.m.Lock()
	s.syncTimeout = d
	s.m.Unlock()
}

// SetSocketTimeout is deprecated - use DialInfo read/write timeouts instead.
//
// SetSocketTimeout sets the amount of time to wait for a non-responding socket
// to the database before it is forcefully closed.
//
// The default timeout is 1 minute.
func (s *Session) SetSocketTimeout(d time.Duration) {
	s.m.Lock()

	// Set both the read and write timeout, as well as the DialInfo.Timeout for
	// backwards compatibility,
	s.dialInfo.Timeout = d
	s.dialInfo.ReadTimeout = d
	s.dialInfo.WriteTimeout = d

	if s.masterSocket != nil {
		s.masterSocket.SetTimeout(d)
	}
	if s.slaveSocket != nil {
		s.slaveSocket.SetTimeout(d)
	}
	s.m.Unlock()
}

// SetCursorTimeout changes the standard timeout period that the server
// enforces on created cursors. The only supported value right now is
// 0, which disables the timeout. The standard server timeout is 10 minutes.
func (s *Session) SetCursorTimeout(d time.Duration) {
	s.m.Lock()
	if d == 0 {
		s.queryConfig.op.flags |= flagNoCursorTimeout
	} else {
		panic("SetCursorTimeout: only 0 (disable timeout) supported for now")
	}
	s.m.Unlock()
}

// SetPoolLimit sets the maximum number of sockets in use in a single server
// before this session will block waiting for a socket to be available.
// The default limit is 4096.
//
// This limit must be set to cover more than any expected workload of the
// application. It is a bad practice and an unsupported use case to use the
// database driver to define the concurrency limit of an application. Prevent
// such concurrency "at the door" instead, by properly restricting the amount
// of used resources and number of goroutines before they are created.
func (s *Session) SetPoolLimit(limit int) {
	s.m.Lock()
	s.dialInfo.PoolLimit = limit
	s.m.Unlock()
}

// SetPoolTimeout sets the maxinum time connection attempts will wait to reuse
// an existing connection from the pool if the PoolLimit has been reached. If
// the value is exceeded, the attempt to use a session will fail with an error.
// The default value is zero, which means to wait forever with no timeout.
func (s *Session) SetPoolTimeout(timeout time.Duration) {
	s.m.Lock()
	s.dialInfo.PoolTimeout = timeout
	s.m.Unlock()
}

// SetBypassValidation sets whether the server should bypass the registered
// validation expressions executed when documents are inserted or modified,
// in the interest of preserving invariants in the collection being modified.
// The default is to not bypass, and thus to perform the validation
// expressions registered for modified collections.
//
// Document validation was introuced in MongoDB 3.2.
//
// Relevant documentation:
//
//   https://docs.mongodb.org/manual/release-notes/3.2/#bypass-validation
//
func (s *Session) SetBypassValidation(bypass bool) {
	s.m.Lock()
	s.bypassValidation = bypass
	s.m.Unlock()
}

// SetBatch sets the default batch size used when fetching documents from the
// database. It's possible to change this setting on a per-query basis as
// well, using the Query.Batch method.
//
// The default batch size is defined by the database itself.  As of this
// writing, MongoDB will use an initial size of min(100 docs, 4MB) on the
// first batch, and 4MB on remaining ones.
func (s *Session) SetBatch(n int) {
	if n == 1 {
		// Server interprets 1 as -1 and closes the cursor (!?)
		n = 2
	}
	s.m.Lock()
	s.queryConfig.op.limit = int32(n)
	s.m.Unlock()
}

// SetPrefetch sets the default point at which the next batch of results will be
// requested.  When there are p*batch_size remaining documents cached in an
// Iter, the next batch will be requested in background. For instance, when
// using this:
//
//     session.SetBatch(200)
//     session.SetPrefetch(0.25)
//
// and there are only 50 documents cached in the Iter to be processed, the
// next batch of 200 will be requested. It's possible to change this setting on
// a per-query basis as well, using the Prefetch method of Query.
//
// The default prefetch value is 0.25.
func (s *Session) SetPrefetch(p float64) {
	s.m.Lock()
	s.queryConfig.prefetch = p
	s.m.Unlock()
}

// Safe session safety mode. See SetSafe for details on the Safe type.
type Safe struct {
	W        int    // Min # of servers to ack before success
	WMode    string // Write mode for MongoDB 2.0+ (e.g. "majority")
	RMode    string // Read mode for MonogDB 3.2+ ("majority", "local", "linearizable")
	WTimeout int    // Milliseconds to wait for W before timing out
	FSync    bool   // Sync via the journal if present, or via data files sync otherwise
	J        bool   // Sync via the journal if present
}

// Safe returns the current safety mode for the session.
func (s *Session) Safe() (safe *Safe) {
	s.m.Lock()
	defer s.m.Unlock()
	if s.safeOp != nil {
		cmd := s.safeOp.query.(*getLastError)
		safe = &Safe{WTimeout: cmd.WTimeout, FSync: cmd.FSync, J: cmd.J, RMode: s.queryConfig.op.readConcern}
		switch w := cmd.W.(type) {
		case string:
			safe.WMode = w
		case int:
			safe.W = w
		}
	}
	return
}

// SetSafe changes the session safety mode.
//
// If the safe parameter is nil, the session is put in unsafe mode, and writes
// become fire-and-forget, without error checking.  The unsafe mode is faster
// since operations won't hold on waiting for a confirmation.
//
// If the safe parameter is not nil, any changing query (insert, update, ...)
// will be followed by a getLastError command with the specified parameters,
// to ensure the request was correctly processed.
//
// The default is &Safe{}, meaning check for errors and use the default
// behavior for all fields.
//
// The safe.W parameter determines how many servers should confirm a write
// before the operation is considered successful.  If set to 0 or 1, the
// command will return as soon as the primary is done with the request.
// If safe.WTimeout is greater than zero, it determines how many milliseconds
// to wait for the safe.W servers to respond before returning an error.
//
// Starting with MongoDB 2.0.0 the safe.WMode parameter can be used instead
// of W to request for richer semantics. If set to "majority" the server will
// wait for a majority of members from the replica set to respond before
// returning. Custom modes may also be defined within the server to create
// very detailed placement schemas. See the data awareness documentation in
// the links below for more details (note that MongoDB internally reuses the
// "w" field name for WMode).
//
// If safe.J is true, servers will block until write operations have been
// committed to the journal. Cannot be used in combination with FSync. Prior
// to MongoDB 2.6 this option was ignored if the server was running without
// journaling. Starting with MongoDB 2.6 write operations will fail with an
// exception if this option is used when the server is running without
// journaling.
//
// If safe.FSync is true and the server is running without journaling, blocks
// until the server has synced all data files to disk. If the server is running
// with journaling, this acts the same as the J option, blocking until write
// operations have been committed to the journal. Cannot be used in
// combination with J.
//
// Since MongoDB 2.0.0, the safe.J option can also be used instead of FSync
// to force the server to wait for a group commit in case journaling is
// enabled. The option has no effect if the server has journaling disabled.
//
// For example, the following statement will make the session check for
// errors, without imposing further constraints:
//
//     session.SetSafe(&mgo.Safe{})
//
// The following statement will force the server to wait for a majority of
// members of a replica set to return (MongoDB 2.0+ only):
//
//     session.SetSafe(&mgo.Safe{WMode: "majority"})
//
// The following statement, on the other hand, ensures that at least two
// servers have flushed the change to disk before confirming the success
// of operations:
//
//     session.EnsureSafe(&mgo.Safe{W: 2, FSync: true})
//
// The following statement, on the other hand, disables the verification
// of errors entirely:
//
//     session.SetSafe(nil)
//
// See also the EnsureSafe method.
//
// Relevant documentation:
//
//     https://docs.mongodb.com/manual/reference/read-concern/
//     http://www.mongodb.org/display/DOCS/getLastError+Command
//     http://www.mongodb.org/display/DOCS/Verifying+Propagation+of+Writes+with+getLastError
//     http://www.mongodb.org/display/DOCS/Data+Center+Awareness
//
func (s *Session) SetSafe(safe *Safe) {
	s.m.Lock()
	s.safeOp = nil
	s.ensureSafe(safe)
	s.m.Unlock()
}

// EnsureSafe compares the provided safety parameters with the ones
// currently in use by the session and picks the most conservative
// choice for each setting.
//
// That is:
//
//     - safe.WMode is always used if set.
//     - safe.RMode is always used if set.
//     - safe.W is used if larger than the current W and WMode is empty.
//     - safe.FSync is always used if true.
//     - safe.J is used if FSync is false.
//     - safe.WTimeout is used if set and smaller than the current WTimeout.
//
// For example, the following statement will ensure the session is
// at least checking for errors, without enforcing further constraints.
// If a more conservative SetSafe or EnsureSafe call was previously done,
// the following call will be ignored.
//
//     session.EnsureSafe(&mgo.Safe{})
//
// See also the SetSafe method for details on what each option means.
//
// Relevant documentation:
//
//     http://www.mongodb.org/display/DOCS/getLastError+Command
//     http://www.mongodb.org/display/DOCS/Verifying+Propagation+of+Writes+with+getLastError
//     http://www.mongodb.org/display/DOCS/Data+Center+Awareness
//
func (s *Session) EnsureSafe(safe *Safe) {
	s.m.Lock()
	s.ensureSafe(safe)
	s.m.Unlock()
}

func (s *Session) ensureSafe(safe *Safe) {
	if safe == nil {
		return
	}

	var w interface{}
	if safe.WMode != "" {
		w = safe.WMode
	} else if safe.W > 0 {
		w = safe.W
	}

	// Set the read concern
	switch safe.RMode {
	case "majority", "local", "linearizable":
		s.queryConfig.op.readConcern = safe.RMode
	default:
	}

	var cmd getLastError
	if s.safeOp == nil {
		cmd = getLastError{1, w, safe.WTimeout, safe.FSync, safe.J}
	} else {
		// Copy.  We don't want to mutate the existing query.
		cmd = *(s.safeOp.query.(*getLastError))
		if cmd.W == nil {
			cmd.W = w
		} else if safe.WMode != "" {
			cmd.W = safe.WMode
		} else if i, ok := cmd.W.(int); ok && safe.W > i {
			cmd.W = safe.W
		}
		if safe.WTimeout > 0 && safe.WTimeout < cmd.WTimeout {
			cmd.WTimeout = safe.WTimeout
		}
		if safe.FSync {
			cmd.FSync = true
			cmd.J = false
		} else if safe.J && !cmd.FSync {
			cmd.J = true
		}
	}
	s.safeOp = &queryOp{
		query:      &cmd,
		collection: "admin.$cmd",
		limit:      -1,
	}
}

// Run issues the provided command on the "admin" database and
// and unmarshals its result in the respective argument. The cmd
// argument may be either a string with the command name itself, in
// which case an empty document of the form bson.M{cmd: 1} will be used,
// or it may be a full command document.
//
// Note that MongoDB considers the first marshalled key as the command
// name, so when providing a command with options, it's important to
// use an ordering-preserving document, such as a struct value or an
// instance of bson.D.  For instance:
//
//     db.Run(bson.D{{"create", "mycollection"}, {"size", 1024}})
//
// For commands on arbitrary databases, see the Run method in
// the Database type.
//
// Relevant documentation:
//
//     http://www.mongodb.org/display/DOCS/Commands
//     http://www.mongodb.org/display/DOCS/List+of+Database+CommandSkips
//
func (s *Session) Run(cmd interface{}, result interface{}) error {
	return s.DB("admin").Run(cmd, result)
}

// runOnSocket does the same as Run, but guarantees that your command will be run
// on the provided socket instance; if it's unhealthy, you will receive the error
// from it.
func (s *Session) runOnSocket(socket *mongoSocket, cmd interface{}, result interface{}) error {
	return s.DB("admin").runOnSocket(socket, cmd, result)
}

// SelectServers restricts communication to servers configured with the
// given tags. For example, the following statement restricts servers
// used for reading operations to those with both tag "disk" set to
// "ssd" and tag "rack" set to 1:
//
//     session.SelectServers(bson.D{{"disk", "ssd"}, {"rack", 1}})
//
// Multiple sets of tags may be provided, in which case the used server
// must match all tags within any one set.
//
// If a connection was previously assigned to the session due to the
// current session mode (see Session.SetMode), the tag selection will
// only be enforced after the session is refreshed.
//
// Relevant documentation:
//
//     http://docs.mongodb.org/manual/tutorial/configure-replica-set-tag-sets
//
func (s *Session) SelectServers(tags ...bson.D) {
	s.m.Lock()
	s.queryConfig.op.serverTags = tags
	s.m.Unlock()
}

// Ping runs a trivial ping command just to get in touch with the server.
func (s *Session) Ping() error {
	return s.Run("ping", nil)
}

// Start creates a session and saves the ID for future use in transactions.
func (s *Session) Start() error {
	var r sessionResult
	err := s.Run("startSession", &r)
	if err != nil {
		return err
	}
	imap := r.ID.(bson.M)
	s.SessionID = imap["id"].(bson.Binary)
	return nil
}

// End kills the session and resets the ID in the struct.
// Probably also aborts any existing transactions.
func (s *Session) End() error {
	var r sessionResult
	cmd := bson.D{
		{Name: "endSessions", Value: bson.M{"id": s.SessionID}},
	}
	s.SessionID = bson.Binary{}
	return s.Run(cmd, &r)
}

// CommitTransaction commits the currently running transaction.
// There are two bits of necessary info here:  the Session ID
// and the transaction number.  Both are required, even though
// they are by necessity stored in different locations.
func (s *Session) CommitTransaction(n int64) error {
	if len(s.SessionID.Data) == 0 {
		return nil
	}
	cmd := bson.D{
		{Name: "commitTransaction", Value: 1},
		{Name: "txnNumber", Value: n},
		{Name: "autocommit", Value: false},
		{Name: "lsid", Value: bson.M{"id": s.SessionID}},
	}
	err := s.Run(cmd, nil)
	if err != nil {
		return err
	}
	return nil
}

// AbortTransaction aborts the specified transaction.
func (s *Session) AbortTransaction(n int64) error {
	if len(s.SessionID.Data) == 0 {
		return nil
	}
	cmd := bson.D{
		{Name: "commitTransaction", Value: 1},
		{Name: "txnNumber", Value: n},
		{Name: "autocommit", Value: false},
		{Name: "lsid", Value: bson.M{"id": s.SessionID}},
	}
	err := s.Run(cmd, nil)
	if err != nil {
		return err
	}
	return nil
}

// Fsync flushes in-memory writes to disk on the server the session
// is established with. If async is true, the call returns immediately,
// otherwise it returns after the flush has been made.
func (s *Session) Fsync(async bool) error {
	return s.Run(bson.D{{Name: "fsync", Value: 1}, {Name: "async", Value: async}}, nil)
}

// FsyncLock locks all writes in the specific server the session is
// established with and returns. Any writes attempted to the server
// after it is successfully locked will block until FsyncUnlock is
// called for the same server.
//
// This method works on secondaries as well, preventing the oplog from
// being flushed while the server is locked, but since only the server
// connected to is locked, for locking specific secondaries it may be
// necessary to establish a connection directly to the secondary (see
// Dial's connect=direct option).
//
// As an important caveat, note that once a write is attempted and
// blocks, follow up reads will block as well due to the way the
// lock is internally implemented in the server. More details at:
//
//     https://jira.mongodb.org/browse/SERVER-4243
//
// FsyncLock is often used for performing consistent backups of
// the database files on disk.
//
// Relevant documentation:
//
//     http://www.mongodb.org/display/DOCS/fsync+Command
//     http://www.mongodb.org/display/DOCS/Backups
//
func (s *Session) FsyncLock() error {
	return s.Run(bson.D{{Name: "fsync", Value: 1}, {Name: "lock", Value: true}}, nil)
}

// FsyncUnlock releases the server for writes. See FsyncLock for details.
func (s *Session) FsyncUnlock() error {
	err := s.Run(bson.D{{Name: "fsyncUnlock", Value: 1}}, nil)
	if isNoCmd(err) {
		err = s.DB("admin").C("$cmd.sys.unlock").Find(nil).One(nil) // WTF?
	}
	return err
}

// Find prepares a query using the provided document.  The document may be a
// map or a struct value capable of being marshalled with bson.  The map
// may be a generic one using interface{} for its key and/or values, such as
// bson.M, or it may be a properly typed map.  Providing nil as the document
// is equivalent to providing an empty document such as bson.M{}.
//
// Further details of the query may be tweaked using the resulting Query value,
// and then executed to retrieve results using methods such as One, For,
// Iter, or Tail.
//
// In case the resulting document includes a field named $err or errmsg, which
// are standard ways for MongoDB to return query errors, the returned err will
// be set to a *QueryError value including the Err message and the Code.  In
// those cases, the result argument is still unmarshalled into with the
// received document so that any other custom values may be obtained if
// desired.
//
// Relevant documentation:
//
//     http://www.mongodb.org/display/DOCS/Querying
//     http://www.mongodb.org/display/DOCS/Advanced+Queries
//
func (c *Collection) Find(query interface{}) *Query {
	session := c.Database.Session
	session.m.RLock()
	q := &Query{session: session, query: session.queryConfig}
	session.m.RUnlock()
	q.op.query = query
	q.op.collection = c.FullName
	return q
}

type repairCmd struct {
	RepairCursor string           `bson:"repairCursor"`
	Cursor       *repairCmdCursor `bson:",omitempty"`
}

type repairCmdCursor struct {
	BatchSize int `bson:"batchSize,omitempty"`
}

// Repair returns an iterator that goes over all recovered documents in the
// collection, in a best-effort manner. This is most useful when there are
// damaged data files. Multiple copies of the same document may be returned
// by the iterator.
//
// Repair is supported in MongoDB 2.7.8 and later.
func (c *Collection) Repair() *Iter {
	// Clone session and set it to Monotonic mode so that the server
	// used for the query may be safely obtained afterwards, if
	// necessary for iteration when a cursor is received.
	session := c.Database.Session
	cloned := session.nonEventual()
	defer cloned.Close()

	batchSize := int(cloned.queryConfig.op.limit)

	var result struct{ Cursor cursorData }

	cmd := repairCmd{
		RepairCursor: c.Name,
		Cursor:       &repairCmdCursor{batchSize},
	}

	clonedc := c.With(cloned)
	err := clonedc.Database.Run(cmd, &result)
	return clonedc.NewIter(session, result.Cursor.FirstBatch, result.Cursor.Id, err)
}

// FindId is a convenience helper equivalent to:
//
//     query := collection.Find(bson.M{"_id": id})
//
// See the Find method for more details.
func (c *Collection) FindId(id interface{}) *Query {
	return c.Find(bson.D{{Name: "_id", Value: id}})
}

// Pipe is used to run aggregation queries against a
// collection.
type Pipe struct {
	session    *Session
	collection *Collection
	pipeline   interface{}
	allowDisk  bool
	batchSize  int
	maxTimeMS  int64
	collation  *Collation
}

type pipeCmd struct {
	Aggregate string
	Pipeline  interface{}
	Cursor    *pipeCmdCursor `bson:",omitempty"`
	Explain   bool           `bson:",omitempty"`
	AllowDisk bool           `bson:"allowDiskUse,omitempty"`
	MaxTimeMS int64          `bson:"maxTimeMS,omitempty"`
	Collation *Collation     `bson:"collation,omitempty"`
}

type pipeCmdCursor struct {
	BatchSize int `bson:"batchSize,omitempty"`
}

// Pipe prepares a pipeline to aggregate. The pipeline document
// must be a slice built in terms of the aggregation framework language.
//
// For example:
//
//     pipe := collection.Pipe([]bson.M{{"$match": bson.M{"name": "Otavio"}}})
//     iter := pipe.Iter()
//
// Relevant documentation:
//
//     http://docs.mongodb.org/manual/reference/aggregation
//     http://docs.mongodb.org/manual/applications/aggregation
//     http://docs.mongodb.org/manual/tutorial/aggregation-examples
//

func (c *Collection) Pipe(pipeline interface{}) *Pipe {
	session := c.Database.Session
	session.m.RLock()
	batchSize := int(session.queryConfig.op.limit)
	session.m.RUnlock()
	return &Pipe{
		session:    session,
		collection: c,
		pipeline:   pipeline,
		batchSize:  batchSize,
	}
}

// Iter executes the pipeline and returns an iterator capable of going
// over all the generated results.
func (p *Pipe) Iter() *Iter {
	// Clone session and set it to Monotonic mode so that the server
	// used for the query may be safely obtained afterwards, if
	// necessary for iteration when a cursor is received.
	cloned := p.session.nonEventual()
	defer cloned.Close()
	c := p.collection.With(cloned)

	var result struct {
		Cursor cursorData
	}

	cmd := pipeCmd{
		Aggregate: c.Name,
		Pipeline:  p.pipeline,
		AllowDisk: p.allowDisk,
		Cursor:    &pipeCmdCursor{p.batchSize},
		Collation: p.collation,
	}
	if p.maxTimeMS > 0 {
		cmd.MaxTimeMS = p.maxTimeMS
	}
	err := c.Database.Run(cmd, &result)
	if e, ok := err.(*QueryError); ok && e.Message == `unrecognized field "cursor` {
		cmd.Cursor = nil
		cmd.AllowDisk = false
		err = c.Database.Run(cmd, &result)
	}

	it := c.NewIter(p.session, result.Cursor.FirstBatch, result.Cursor.Id, err)
	if p.maxTimeMS > 0 {
		it.maxTimeMS = p.maxTimeMS
	}
	return it
}

// NewIter returns a newly created iterator with the provided parameters. Using
// this method is not recommended unless the desired functionality is not yet
// exposed via a more convenient interface (Find, Pipe, etc).
//
// The optional session parameter associates the lifetime of the returned
// iterator to an arbitrary session. If nil, the iterator will be bound to c's
// session.
//
// Documents in firstBatch will be individually provided by the returned
// iterator before documents from cursorId are made available. If cursorId is
// zero, only the documents in firstBatch are provided.
//
// If err is not nil, the iterator's Err method will report it after exhausting
// documents in firstBatch.
//
// NewIter must not be called on a collection in Eventual mode, because the
// cursor id is associated with the specific server that returned it. The
// provided session parameter may be in any mode or state, though.
//
// The new Iter fetches documents in batches of the server defined default,
// however this can be changed by setting the session Batch method.
//
// When using MongoDB 3.2+ NewIter supports re-using an existing cursor on the
// server. Ensure the connection has been established (i.e. by calling
// session.Ping()) before calling NewIter.
func (c *Collection) NewIter(session *Session, firstBatch []bson.Raw, cursorId int64, err error) *Iter {
	var server *mongoServer
	csession := c.Database.Session
	csession.m.RLock()
	socket := csession.masterSocket
	if socket == nil {
		socket = csession.slaveSocket
	}
	if socket != nil {
		server = socket.Server()
	}
	csession.m.RUnlock()

	if server == nil {
		if csession.Mode() == Eventual {
			panic("Collection.NewIter called in Eventual mode")
		}
		if err == nil {
			err = errors.New("server not available")
		}
	}

	if session == nil {
		session = csession
	}

	iter := &Iter{
		session: session,
		server:  server,
		timeout: -1,
		err:     err,
	}

	if socket.ServerInfo().MaxWireVersion >= 4 && c.FullName != "admin.$cmd" {
		iter.isFindCmd = true
	}

	iter.gotReply.L = &iter.m
	for _, doc := range firstBatch {
		iter.docData.Push(doc.Data)
	}
	if cursorId != 0 {
		if socket != nil && socket.ServerInfo().MaxWireVersion >= 4 {
			iter.docsBeforeMore = len(firstBatch)
		}
		iter.op.cursorId = cursorId
		iter.op.collection = c.FullName
		iter.op.replyFunc = iter.replyFunc()
	}
	return iter
}

// State returns the current state of Iter. When combined with NewIter an
// existing cursor can be reused on Mongo 3.2+. Like NewIter, this method should
// be avoided if the desired functionality is exposed via a more convenient
// interface.
//
// Care must be taken to resume using Iter only when connected directly to the
// same server that the cursor was created on (with a Monotonic connection or
// with the connect=direct connection option).
func (iter *Iter) State() (int64, []bson.Raw) {
	// Make a copy of the docData to avoid changing iter state
	iter.m.Lock()
	data := iter.docData
	iter.m.Unlock()

	batch := make([]bson.Raw, 0, data.Len())
	for data.Len() > 0 {
		batch = append(batch, bson.Raw{
			Kind: 0x00,
			Data: data.Pop().([]byte),
		})
	}
	return iter.op.cursorId, batch
}

// All works like Iter.All.
func (p *Pipe) All(result interface{}) error {
	return p.Iter().All(result)
}

// One executes the pipeline and unmarshals the first item from the
// result set into the result parameter.
// It returns ErrNotFound if no items are generated by the pipeline.
func (p *Pipe) One(result interface{}) error {
	iter := p.Iter()
	if iter.Next(result) {
		return nil
	}
	if err := iter.Err(); err != nil {
		return err
	}
	return ErrNotFound
}

// Explain returns a number of details about how the MongoDB server would
// execute the requested pipeline, such as the number of objects examined,
// the number of times the read lock was yielded to allow writes to go in,
// and so on.
//
// For example:
//
//     var m bson.M
//     err := collection.Pipe(pipeline).Explain(&m)
//     if err == nil {
//         fmt.Printf("Explain: %#v\n", m)
//     }
//
func (p *Pipe) Explain(result interface{}) error {
	c := p.collection
	cmd := pipeCmd{
		Aggregate: c.Name,
		Pipeline:  p.pipeline,
		AllowDisk: p.allowDisk,
		Explain:   true,
	}
	return c.Database.Run(cmd, result)
}

// AllowDiskUse enables writing to the "<dbpath>/_tmp" server directory so
// that aggregation pipelines do not have to be held entirely in memory.
func (p *Pipe) AllowDiskUse() *Pipe {
	p.allowDisk = true
	return p
}

// Batch sets the batch size used when fetching documents from the database.
// It's possible to change this setting on a per-session basis as well, using
// the Batch method of Session.
//
// The default batch size is defined by the database server.
func (p *Pipe) Batch(n int) *Pipe {
	p.batchSize = n
	return p
}

// SetMaxTime sets the maximum amount of time to allow the query to run.
//
func (p *Pipe) SetMaxTime(d time.Duration) *Pipe {
	p.maxTimeMS = int64(d / time.Millisecond)
	return p
}

// Collation allows to specify language-specific rules for string comparison,
// such as rules for lettercase and accent marks.
// When specifying collation, the locale field is mandatory; all other collation
// fields are optional
//
// Relevant documentation:
//
//      https://docs.mongodb.com/manual/reference/collation/
//
func (p *Pipe) Collation(collation *Collation) *Pipe {
	if collation != nil {
		p.collation = collation
	}
	return p
}

// LastError the error status of the preceding write operation on the current connection.
//
// Relevant documentation:
//
//    https://docs.mongodb.com/manual/reference/command/getLastError/
//
type LastError struct {
	Err             string
	Code, N, Waited int
	FSyncFiles      int `bson:"fsyncFiles"`
	WTimeout        bool
	UpdatedExisting bool        `bson:"updatedExisting"`
	UpsertedId      interface{} `bson:"upserted"`

	modified int
	ecases   []BulkErrorCase
}

func (err *LastError) Error() string {
	return err.Err
}

type queryError struct {
	Err           string `bson:"$err"`
	ErrMsg        string
	Assertion     string
	Code          int
	AssertionCode int `bson:"assertionCode"`
}

// QueryError is returned when a query fails
type QueryError struct {
	Code      int
	Message   string
	Assertion bool
}

func (err *QueryError) Error() string {
	return err.Message
}

// IsDup returns whether err informs of a duplicate key error because
// a primary key index or a secondary unique index already has an entry
// with the given value.
func IsDup(err error) bool {
	// Besides being handy, helps with MongoDB bugs SERVER-7164 and SERVER-11493.
	// What follows makes me sad. Hopefully conventions will be more clear over time.
	switch e := err.(type) {
	case *LastError:
		return e.Code == 11000 || e.Code == 11001 || e.Code == 12582 || e.Code == 16460 && strings.Contains(e.Err, " E11000 ")
	case *QueryError:
		return e.Code == 11000 || e.Code == 11001 || e.Code == 12582
	case *BulkError:
		for _, ecase := range e.ecases {
			if !IsDup(ecase.Err) {
				return false
			}
		}
		return true
	}
	return false
}

// Insert inserts one or more documents in the respective collection.  In
// case the session is in safe mode (see the SetSafe method) and an error
// happens while inserting the provided documents, the returned error will
// be of type *LastError.
func (c *Collection) Insert(docs ...interface{}) error {
	_, err := c.writeOp(&insertOp{c.FullName, docs, 0, nil}, true)
	return err
}

func (c *Collection) InsertTransaction(t *Transaction, docs ...interface{}) error {
	_, err := c.writeOp(&insertOp{c.FullName, docs, 0, t}, true)
	return err

}

// Update finds a single document matching the provided selector document
// and modifies it according to the update document.
// If the session is in safe mode (see SetSafe) a ErrNotFound error is
// returned if a document isn't found, or a value of type *LastError
// when some other error is detected.
//
// Relevant documentation:
//
//     http://www.mongodb.org/display/DOCS/Updating
//     http://www.mongodb.org/display/DOCS/Atomic+Operations
//

func (c *Collection) Update(selector interface{}, update interface{}) error {
	err := c.UpdateTransaction(nil, selector, update)
	return err
}

func (c *Collection) UpdateTransaction(t *Transaction, selector interface{}, update interface{}) error {
	if selector == nil {
		selector = bson.D{}
	}
	op := updateOp{
		Collection: c.FullName,
		Selector:   selector,
		Update:     update,
		Txn:        t,
	}
	lerr, err := c.writeOp(&op, true)
	if err == nil && lerr != nil && !lerr.UpdatedExisting {
		return ErrNotFound
	}
	return err
}

// UpdateId is a convenience helper equivalent to:
//
//     err := collection.Update(bson.M{"_id": id}, update)
//
// See the Update method for more details.
func (c *Collection) UpdateId(id interface{}, update interface{}) error {
	return c.Update(bson.D{{Name: "_id", Value: id}}, update)
}

<<<<<<< HEAD
func (c *Collection) UpdateIdTransaction(t *Transaction, id interface{}, update interface{}) error {
	return c.UpdateTransaction(t, bson.D{{Name: "_id", Value: id}}, update)
=======
// UpdateWithArrayFilters allows passing an array of filter documents that determines
// which array elements to modify for an update operation on an array field. The multi parameter
// determines whether the update should update multiple documents (true) or only one document (false).
//
// See example: https://docs.mongodb.com/manual/reference/method/db.collection.update/#update-arrayfiltersi
//
// Note this method is only compatible with MongoDB 3.6+.
func (c *Collection) UpdateWithArrayFilters(selector, update, arrayFilters interface{}, multi bool) (*ChangeInfo, error) {
	if selector == nil {
		selector = bson.D{}
	}
	op := updateOp{
		Collection:   c.FullName,
		Selector:     selector,
		Update:       update,
		Flags:        2,
		Multi:        multi,
		ArrayFilters: arrayFilters,
	}
	lerr, err := c.writeOp(&op, true)
	var info *ChangeInfo
	if err == nil && lerr != nil {
		info = &ChangeInfo{Updated: lerr.modified, Matched: lerr.N}
	}
	return info, err
>>>>>>> 95e2bfa3
}

// ChangeInfo holds details about the outcome of an update operation.
type ChangeInfo struct {
	// Updated reports the number of existing documents modified.
	// Due to server limitations, this reports the same value as the Matched field when
	// talking to MongoDB <= 2.4 and on Upsert and Apply (findAndModify) operations.
	Updated    int
	Removed    int         // Number of documents removed
	Matched    int         // Number of documents matched but not necessarily changed
	UpsertedId interface{} // Upserted _id field, when not explicitly provided
}

// UpdateAll finds all documents matching the provided selector document
// and modifies them according to the update document.
// If the session is in safe mode (see SetSafe) details of the executed
// operation are returned in info or an error of type *LastError when
// some problem is detected. It is not an error for the update to not be
// applied on any documents because the selector doesn't match.
//
// Relevant documentation:
//
//     http://www.mongodb.org/display/DOCS/Updating
//     http://www.mongodb.org/display/DOCS/Atomic+Operations
//

func (c *Collection) UpdateAll(selector interface{}, update interface{}) (info *ChangeInfo, err error) {
	return c.UpdateAllTransaction(nil, selector, update)
}

func (c *Collection) UpdateAllTransaction(t *Transaction, selector interface{}, update interface{}) (info *ChangeInfo, err error) {
	if selector == nil {
		selector = bson.D{}
	}
	op := updateOp{
		Collection: c.FullName,
		Selector:   selector,
		Update:     update,
		Flags:      2,
		Multi:      true,
		Txn:        t,
	}
	lerr, err := c.writeOp(&op, true)
	if err == nil && lerr != nil {
		info = &ChangeInfo{Updated: lerr.modified, Matched: lerr.N}
	}
	return info, err
}

// Upsert finds a single document matching the provided selector document
// and modifies it according to the update document.  If no document matching
// the selector is found, the update document is applied to the selector
// document and the result is inserted in the collection.
// If the session is in safe mode (see SetSafe) details of the executed
// operation are returned in info, or an error of type *LastError when
// some problem is detected.
//
// Relevant documentation:
//
//     http://www.mongodb.org/display/DOCS/Updating
//     http://www.mongodb.org/display/DOCS/Atomic+Operations
//
func (c *Collection) Upsert(selector interface{}, update interface{}) (info *ChangeInfo, err error) {
	return c.UpsertTransaction(nil, selector, update)
}

func (c *Collection) UpsertTransaction(t *Transaction, selector interface{}, update interface{}) (info *ChangeInfo, err error) {
	if selector == nil {
		selector = bson.D{}
	}
	op := updateOp{
		Collection: c.FullName,
		Selector:   selector,
		Update:     update,
		Flags:      1,
		Upsert:     true,
		Txn:        t,
	}
	var lerr *LastError
	for i := 0; i < maxUpsertRetries; i++ {
		lerr, err = c.writeOp(&op, true)
		// Retry duplicate key errors on upserts.
		// https://docs.mongodb.com/v3.2/reference/method/db.collection.update/#use-unique-indexes
		if !IsDup(err) {
			break
		}
	}
	if err == nil && lerr != nil {
		info = &ChangeInfo{}
		if lerr.UpdatedExisting {
			info.Matched = lerr.N
			info.Updated = lerr.modified
		} else {
			info.UpsertedId = lerr.UpsertedId
		}
	}
	return info, err
}

// UpsertId is a convenience helper equivalent to:
//
//     info, err := collection.Upsert(bson.M{"_id": id}, update)
//
// See the Upsert method for more details.
func (c *Collection) UpsertId(id interface{}, update interface{}) (info *ChangeInfo, err error) {
	return c.Upsert(bson.D{{Name: "_id", Value: id}}, update)
}

func (c *Collection) UpsertIdTransaction(t *Transaction, id interface{}, update interface{}) (info *ChangeInfo, err error) {
	return c.UpsertTransaction(t, bson.D{{Name: "_id", Value: id}}, update)
}

// Remove finds a single document matching the provided selector document
// and removes it from the database.
// If the session is in safe mode (see SetSafe) a ErrNotFound error is
// returned if a document isn't found, or a value of type *LastError
// when some other error is detected.
//
// Relevant documentation:
//
//     http://www.mongodb.org/display/DOCS/Removing
//
func (c *Collection) Remove(selector interface{}) error {
	return c.RemoveTransaction(nil, selector)
}

func (c *Collection) RemoveTransaction(t *Transaction, selector interface{}) error {
	if selector == nil {
		selector = bson.D{}
	}
	lerr, err := c.writeOp(&deleteOp{c.FullName, selector, 1, 1, t}, true)
	if err == nil && lerr != nil && lerr.N == 0 {
		return ErrNotFound
	}
	return err
}

// RemoveId is a convenience helper equivalent to:
//
//     err := collection.Remove(bson.M{"_id": id})
//
// See the Remove method for more details.
func (c *Collection) RemoveId(id interface{}) error {
	return c.Remove(bson.D{{Name: "_id", Value: id}})
}

func (c *Collection) RemoveIdTransaction(t *Transaction, id interface{}) error {
	return c.RemoveTransaction(t, bson.D{{Name: "_id", Value: id}})
}

// RemoveAll finds all documents matching the provided selector document
// and removes them from the database.  In case the session is in safe mode
// (see the SetSafe method) and an error happens when attempting the change,
// the returned error will be of type *LastError.
//
// Relevant documentation:
//
//     http://www.mongodb.org/display/DOCS/Removing
//
func (c *Collection) RemoveAll(selector interface{}) (info *ChangeInfo, err error) {
	return c.RemoveAllTransaction(nil, selector)
}

func (c *Collection) RemoveAllTransaction(t *Transaction, selector interface{}) (info *ChangeInfo, err error) {
	if selector == nil {
		selector = bson.D{}
	}
	lerr, err := c.writeOp(&deleteOp{c.FullName, selector, 0, 0, t}, true)
	if err == nil && lerr != nil {
		info = &ChangeInfo{Removed: lerr.N, Matched: lerr.N}
	}
	return info, err
}

// DropDatabase removes the entire database including all of its collections.
func (db *Database) DropDatabase() error {
	return db.Run(bson.D{{Name: "dropDatabase", Value: 1}}, nil)
}

// DropCollection removes the entire collection including all of its documents.
func (c *Collection) DropCollection() error {
	return c.Database.Run(bson.D{{Name: "drop", Value: c.Name}}, nil)
}

// The CollectionInfo type holds metadata about a collection.
//
// Relevant documentation:
//
//     http://www.mongodb.org/display/DOCS/createCollection+Command
//     http://www.mongodb.org/display/DOCS/Capped+Collections
//
type CollectionInfo struct {
	// DisableIdIndex prevents the automatic creation of the index
	// on the _id field for the collection.
	DisableIdIndex bool

	// ForceIdIndex enforces the automatic creation of the index
	// on the _id field for the collection. Capped collections,
	// for example, do not have such an index by default.
	ForceIdIndex bool

	// If Capped is true new documents will replace old ones when
	// the collection is full. MaxBytes must necessarily be set
	// to define the size when the collection wraps around.
	// MaxDocs optionally defines the number of documents when it
	// wraps, but MaxBytes still needs to be set.
	Capped   bool
	MaxBytes int
	MaxDocs  int

	// Validator contains a validation expression that defines which
	// documents should be considered valid for this collection.
	Validator interface{}

	// ValidationLevel may be set to "strict" (the default) to force
	// MongoDB to validate all documents on inserts and updates, to
	// "moderate" to apply the validation rules only to documents
	// that already fulfill the validation criteria, or to "off" for
	// disabling validation entirely.
	ValidationLevel string

	// ValidationAction determines how MongoDB handles documents that
	// violate the validation rules. It may be set to "error" (the default)
	// to reject inserts or updates that violate the rules, or to "warn"
	// to log invalid operations but allow them to proceed.
	ValidationAction string

	// StorageEngine allows specifying collection options for the
	// storage engine in use. The map keys must hold the storage engine
	// name for which options are being specified.
	StorageEngine interface{}
	// Specifies the default collation for the collection.
	// Collation allows users to specify language-specific rules for string
	// comparison, such as rules for lettercase and accent marks.
	Collation *Collation
}

// Create explicitly creates the c collection with details of info.
// MongoDB creates collections automatically on use, so this method
// is only necessary when creating collection with non-default
// characteristics, such as capped collections.
//
// Relevant documentation:
//
//     http://www.mongodb.org/display/DOCS/createCollection+Command
//     http://www.mongodb.org/display/DOCS/Capped+Collections
//
func (c *Collection) Create(info *CollectionInfo) error {
	cmd := make(bson.D, 0, 4)
	cmd = append(cmd, bson.DocElem{Name: "create", Value: c.Name})
	if info.Capped {
		if info.MaxBytes < 1 {
			return fmt.Errorf("Collection.Create: with Capped, MaxBytes must also be set")
		}
		cmd = append(cmd, bson.DocElem{Name: "capped", Value: true})
		cmd = append(cmd, bson.DocElem{Name: "size", Value: info.MaxBytes})
		if info.MaxDocs > 0 {
			cmd = append(cmd, bson.DocElem{Name: "max", Value: info.MaxDocs})
		}
	}

	b, err := c.Database.Session.BuildInfo()
	if err != nil {
		return err
	}
	if b.VersionAtLeast(4, 0) {
		logf("Cannot Disable ID Index above version 4.0")
	} else if info.DisableIdIndex {
		cmd = append(cmd, bson.DocElem{Name: "autoIndexId", Value: false})
	}
	if info.ForceIdIndex {
		cmd = append(cmd, bson.DocElem{Name: "autoIndexId", Value: true})
	}
	if info.Validator != nil {
		cmd = append(cmd, bson.DocElem{Name: "validator", Value: info.Validator})
	}
	if info.ValidationLevel != "" {
		cmd = append(cmd, bson.DocElem{Name: "validationLevel", Value: info.ValidationLevel})
	}
	if info.ValidationAction != "" {
		cmd = append(cmd, bson.DocElem{Name: "validationAction", Value: info.ValidationAction})
	}
	if info.StorageEngine != nil {
		cmd = append(cmd, bson.DocElem{Name: "storageEngine", Value: info.StorageEngine})
	}
	if info.Collation != nil {
		cmd = append(cmd, bson.DocElem{Name: "collation", Value: info.Collation})
	}

	return c.Database.Run(cmd, nil)
}

// Batch sets the batch size used when fetching documents from the database.
// It's possible to change this setting on a per-session basis as well, using
// the Batch method of Session.
//
// The default batch size is defined by the database itself.  As of this
// writing, MongoDB will use an initial size of min(100 docs, 4MB) on the
// first batch, and 4MB on remaining ones.
func (q *Query) Batch(n int) *Query {
	if n == 1 {
		// Server interprets 1 as -1 and closes the cursor (!?)
		n = 2
	}
	q.m.Lock()
	q.op.limit = int32(n)
	q.m.Unlock()
	return q
}

// Prefetch sets the point at which the next batch of results will be requested.
// When there are p*batch_size remaining documents cached in an Iter, the next
// batch will be requested in background. For instance, when using this:
//
//     query.Batch(200).Prefetch(0.25)
//
// and there are only 50 documents cached in the Iter to be processed, the
// next batch of 200 will be requested. It's possible to change this setting on
// a per-session basis as well, using the SetPrefetch method of Session.
//
// The default prefetch value is 0.25.
func (q *Query) Prefetch(p float64) *Query {
	q.m.Lock()
	q.prefetch = p
	q.m.Unlock()
	return q
}

// Skip skips over the n initial documents from the query results.  Note that
// this only makes sense with capped collections where documents are naturally
// ordered by insertion time, or with sorted results.
func (q *Query) Skip(n int) *Query {
	q.m.Lock()
	q.op.skip = int32(n)
	q.m.Unlock()
	return q
}

// Limit restricts the maximum number of documents retrieved to n, and also
// changes the batch size to the same value.  Once n documents have been
// returned by Next, the following call will return ErrNotFound.
func (q *Query) Limit(n int) *Query {
	q.m.Lock()
	switch {
	case n == 1:
		q.limit = 1
		q.op.limit = -1
	case n == math.MinInt32: // -MinInt32 == -MinInt32
		q.limit = math.MaxInt32
		q.op.limit = math.MinInt32 + 1
	case n < 0:
		q.limit = int32(-n)
		q.op.limit = int32(n)
	default:
		q.limit = int32(n)
		q.op.limit = int32(n)
	}
	q.m.Unlock()
	return q
}

// Select enables selecting which fields should be retrieved for the results
// found. For example, the following query would only retrieve the name field:
//
//     err := collection.Find(nil).Select(bson.M{"name": 1}).One(&result)
//
// Relevant documentation:
//
//     http://www.mongodb.org/display/DOCS/Retrieving+a+Subset+of+Fields
//
func (q *Query) Select(selector interface{}) *Query {
	q.m.Lock()
	q.op.selector = selector
	q.m.Unlock()
	return q
}

// Sort asks the database to order returned documents according to the
// provided field names. A field name may be prefixed by - (minus) for
// it to be sorted in reverse order.
//
// For example:
//
//     query1 := collection.Find(nil).Sort("firstname", "lastname")
//     query2 := collection.Find(nil).Sort("-age")
//     query3 := collection.Find(nil).Sort("$natural")
//     query4 := collection.Find(nil).Select(bson.M{"score": bson.M{"$meta": "textScore"}}).Sort("$textScore:score")
//
// Relevant documentation:
//
//     http://www.mongodb.org/display/DOCS/Sorting+and+Natural+Order
//
func (q *Query) Sort(fields ...string) *Query {
	q.m.Lock()
	var order bson.D
	for _, field := range fields {
		n := 1
		var kind string
		if field != "" {
			if field[0] == '$' {
				if c := strings.Index(field, ":"); c > 1 && c < len(field)-1 {
					kind = field[1:c]
					field = field[c+1:]
				}
			}
			switch field[0] {
			case '+':
				field = field[1:]
			case '-':
				n = -1
				field = field[1:]
			}
		}
		if field == "" {
			panic("Sort: empty field name")
		}
		if kind == "textScore" {
			order = append(order, bson.DocElem{Name: field, Value: bson.M{"$meta": kind}})
		} else {
			order = append(order, bson.DocElem{Name: field, Value: n})
		}
	}
	q.op.options.OrderBy = order
	q.op.hasOptions = true
	q.m.Unlock()
	return q
}

// Specify a $min value to specify the inclusive lower bound for a specific index in order to constrain the results of
// Find(). The $min specifies the lower bound for all keys of a specific index in order.
//
// Relevant documentation:
//
//     https://docs.mongodb.com/manual/reference/operator/meta/min/
//
func (q *Query) Min(min interface{}) *Query {
	q.m.Lock()
	q.op.options.Min = min
	q.m.Unlock()
	return q
}

// Specify a $max value to specify the exclusive upper bound for a specific index in order to constrain the results of
// Find(). The $max specifies the upper bound for all keys of a specific index in order.
//
// Relevant documentation:
//
//     https://docs.mongodb.com/manual/reference/operator/meta/max/
//
func (q *Query) Max(max interface{}) *Query {
	q.m.Lock()
	q.op.options.Max = max
	q.m.Unlock()
	return q
}

// Collation allows to specify language-specific rules for string comparison,
// such as rules for lettercase and accent marks.
// When specifying collation, the locale field is mandatory; all other collation
// fields are optional
//
// For example, to perform a case and diacritic insensitive query:
//
//     var res []bson.M
//     collation := &mgo.Collation{Locale: "en", Strength: 1}
//     err = db.C("mycoll").Find(bson.M{"a": "a"}).Collation(collation).All(&res)
//     if err != nil {
//       return err
//     }
//
// This query will match following documents:
//
//     {"a": "a"}
//     {"a": "A"}
//     {"a": "â"}
//
// Relevant documentation:
//
//      https://docs.mongodb.com/manual/reference/collation/
//
func (q *Query) Collation(collation *Collation) *Query {
	q.m.Lock()
	q.op.options.Collation = collation
	q.op.hasOptions = true
	q.m.Unlock()
	return q
}

// Explain returns a number of details about how the MongoDB server would
// execute the requested query, such as the number of objects examined,
// the number of times the read lock was yielded to allow writes to go in,
// and so on.
//
// For example:
//
//     m := bson.M{}
//     err := collection.Find(bson.M{"filename": name}).Explain(m)
//     if err == nil {
//         fmt.Printf("Explain: %#v\n", m)
//     }
//
// Relevant documentation:
//
//     http://www.mongodb.org/display/DOCS/Optimization
//     http://www.mongodb.org/display/DOCS/Query+Optimizer
//
func (q *Query) Explain(result interface{}) error {
	q.m.Lock()
	clone := &Query{session: q.session, query: q.query}
	q.m.Unlock()
	clone.op.options.Explain = true
	clone.op.hasOptions = true
	if clone.op.limit > 0 {
		clone.op.limit = -q.op.limit
	}
	iter := clone.Iter()
	if iter.Next(result) {
		return nil
	}
	return iter.Close()
}

// TODO: Add Collection.Explain. See https://goo.gl/1MDlvz.

// Hint will include an explicit "hint" in the query to force the server
// to use a specified index, potentially improving performance in some
// situations.  The provided parameters are the fields that compose the
// key of the index to be used.  For details on how the indexKey may be
// built, see the EnsureIndex method.
//
// For example:
//
//     query := collection.Find(bson.M{"firstname": "Joe", "lastname": "Winter"})
//     query.Hint("lastname", "firstname")
//
// Relevant documentation:
//
//     http://www.mongodb.org/display/DOCS/Optimization
//     http://www.mongodb.org/display/DOCS/Query+Optimizer
//
func (q *Query) Hint(indexKey ...string) *Query {
	q.m.Lock()
	keyInfo, err := parseIndexKey(indexKey)
	q.op.options.Hint = keyInfo.key
	q.op.hasOptions = true
	q.m.Unlock()
	if err != nil {
		panic(err)
	}
	return q
}

// SetMaxScan constrains the query to stop after scanning the specified
// number of documents.
//
// This modifier is generally used to prevent potentially long running
// queries from disrupting performance by scanning through too much data.
func (q *Query) SetMaxScan(n int) *Query {
	q.m.Lock()
	q.op.options.MaxScan = n
	q.op.hasOptions = true
	q.m.Unlock()
	return q
}

// SetMaxTime constrains the query to stop after running for the specified time.
//
// When the time limit is reached MongoDB automatically cancels the query.
// This can be used to efficiently prevent and identify unexpectedly slow queries.
//
// A few important notes about the mechanism enforcing this limit:
//
//  - Requests can block behind locking operations on the server, and that blocking
//    time is not accounted for. In other words, the timer starts ticking only after
//    the actual start of the query when it initially acquires the appropriate lock;
//
//  - Operations are interrupted only at interrupt points where an operation can be
//    safely aborted – the total execution time may exceed the specified value;
//
//  - The limit can be applied to both CRUD operations and commands, but not all
//    commands are interruptible;
//
//  - While iterating over results, computing follow up batches is included in the
//    total time and the iteration continues until the alloted time is over, but
//    network roundtrips are not taken into account for the limit.
//
//  - This limit does not override the inactive cursor timeout for idle cursors
//    (default is 10 min).
//
// This mechanism was introduced in MongoDB 2.6.
//
// Relevant documentation:
//
//   http://blog.mongodb.org/post/83621787773/maxtimems-and-query-optimizer-introspection-in
//
func (q *Query) SetMaxTime(d time.Duration) *Query {
	q.m.Lock()
	q.op.options.MaxTimeMS = int(d / time.Millisecond)
	q.op.hasOptions = true
	q.m.Unlock()
	return q
}

// Snapshot will force the performed query to make use of an available
// index on the _id field to prevent the same document from being returned
// more than once in a single iteration. This might happen without this
// setting in situations when the document changes in size and thus has to
// be moved while the iteration is running.
//
// Because snapshot mode traverses the _id index, it may not be used with
// sorting or explicit hints. It also cannot use any other index for the
// query.
//
// Even with snapshot mode, items inserted or deleted during the query may
// or may not be returned; that is, this mode is not a true point-in-time
// snapshot.
//
// The same effect of Snapshot may be obtained by using any unique index on
// field(s) that will not be modified (best to use Hint explicitly too).
// A non-unique index (such as creation time) may be made unique by
// appending _id to the index when creating it.
//
// Relevant documentation:
//
//     http://www.mongodb.org/display/DOCS/How+to+do+Snapshotted+Queries+in+the+Mongo+Database
//
func (q *Query) Snapshot() *Query {
	// snapshots in a find are removed in 4.0 and later
	b, _ := q.session.BuildInfo()
	if b.VersionAtLeast(4, 0) {
		return q
	}
	q.m.Lock()
	q.op.options.Snapshot = true
	q.op.hasOptions = true
	q.m.Unlock()
	return q
}

// Comment adds a comment to the query to identify it in the database profiler output.
//
// Relevant documentation:
//
//     http://docs.mongodb.org/manual/reference/operator/meta/comment
//     http://docs.mongodb.org/manual/reference/command/profile
//     http://docs.mongodb.org/manual/administration/analyzing-mongodb-performance/#database-profiling
//
func (q *Query) Comment(comment string) *Query {
	q.m.Lock()
	q.op.options.Comment = comment
	q.op.hasOptions = true
	q.m.Unlock()
	return q
}

// LogReplay enables an option that optimizes queries that are typically
// made on the MongoDB oplog for replaying it. This is an internal
// implementation aspect and most likely uninteresting for other uses.
// It has seen at least one use case, though, so it's exposed via the API.
func (q *Query) LogReplay() *Query {
	q.m.Lock()
	q.op.flags |= flagLogReplay
	q.m.Unlock()
	return q
}

func checkQueryError(fullname string, d []byte) error {
	l := len(d)
	if l < 16 {
		return nil
	}
	if d[5] == '$' && d[6] == 'e' && d[7] == 'r' && d[8] == 'r' && d[9] == '\x00' && d[4] == '\x02' {
		goto Error
	}
	if len(fullname) < 5 || fullname[len(fullname)-5:] != ".$cmd" {
		return nil
	}
	for i := 0; i+8 < l; i++ {
		if d[i] == '\x02' && d[i+1] == 'e' && d[i+2] == 'r' && d[i+3] == 'r' && d[i+4] == 'm' && d[i+5] == 's' && d[i+6] == 'g' && d[i+7] == '\x00' {
			goto Error
		}
	}
	return nil

Error:
	result := &queryError{}
	bson.Unmarshal(d, result)
	if result.Err == "" && result.ErrMsg == "" {
		return nil
	}
	if result.AssertionCode != 0 && result.Assertion != "" {
		return &QueryError{Code: result.AssertionCode, Message: result.Assertion, Assertion: true}
	}
	if result.Err != "" {
		return &QueryError{Code: result.Code, Message: result.Err}
	}
	return &QueryError{Code: result.Code, Message: result.ErrMsg}
}

// One executes the query and unmarshals the first obtained document into the
// result argument.  The result must be a struct or map value capable of being
// unmarshalled into by gobson.  This function blocks until either a result
// is available or an error happens.  For example:
//
//     err := collection.Find(bson.M{"a": 1}).One(&result)
//
// In case the resulting document includes a field named $err or errmsg, which
// are standard ways for MongoDB to return query errors, the returned err will
// be set to a *QueryError value including the Err message and the Code.  In
// those cases, the result argument is still unmarshalled into with the
// received document so that any other custom values may be obtained if
// desired.
//
func (q *Query) One(result interface{}) (err error) {
	q.m.Lock()
	session := q.session
	op := q.op // Copy.
	q.m.Unlock()

	socket, err := session.acquireSocket(true)
	if err != nil {
		return err
	}
	defer socket.Release()

	op.limit = -1

	session.prepareQuery(&op)

	expectFindReply := prepareFindOp(socket, &op, 1)

	data, err := socket.SimpleQuery(&op)
	if err != nil {
		return err
	}
	if data == nil {
		return ErrNotFound
	}
	if expectFindReply {
		var findReply struct {
			Ok     bool
			Code   int
			Errmsg string
			Cursor cursorData
		}
		err = bson.Unmarshal(data, &findReply)
		if err != nil {
			return err
		}
		if !findReply.Ok && findReply.Errmsg != "" {
			return &QueryError{Code: findReply.Code, Message: findReply.Errmsg}
		}
		if len(findReply.Cursor.FirstBatch) == 0 {
			return ErrNotFound
		}
		data = findReply.Cursor.FirstBatch[0].Data
	}
	if result != nil {
		err = bson.Unmarshal(data, result)
		if err == nil {
			debugf("Query %p document unmarshaled: %#v", q, result)
		} else {
			debugf("Query %p document unmarshaling failed: %#v", q, err)
			return err
		}
	}
	return checkQueryError(op.collection, data)
}

// prepareFindOp translates op from being an old-style wire protocol query into
// a new-style find command if that's supported by the MongoDB server (3.2+).
// It returns whether to expect a find command result or not. Note op may be
// translated into an explain command, in which case the function returns false.
func prepareFindOp(socket *mongoSocket, op *queryOp, limit int32) bool {
	if socket.ServerInfo().MaxWireVersion < 4 || op.collection == "admin.$cmd" {
		return false
	}

	nameDot := strings.Index(op.collection, ".")
	if nameDot < 0 {
		panic("invalid query collection name: " + op.collection)
	}

	find := findCmd{
		Collection:      op.collection[nameDot+1:],
		Filter:          op.query,
		Projection:      op.selector,
		Sort:            op.options.OrderBy,
		Skip:            op.skip,
		Limit:           limit,
		MaxTimeMS:       op.options.MaxTimeMS,
		MaxScan:         op.options.MaxScan,
		Hint:            op.options.Hint,
		Min:             op.options.Min,
		Max:             op.options.Max,
		Comment:         op.options.Comment,
		Snapshot:        op.options.Snapshot,
		Collation:       op.options.Collation,
		Tailable:        op.flags&flagTailable != 0,
		AwaitData:       op.flags&flagAwaitData != 0,
		OplogReplay:     op.flags&flagLogReplay != 0,
		NoCursorTimeout: op.flags&flagNoCursorTimeout != 0,
		ReadConcern:     readLevel{level: op.readConcern},
	}

	if op.limit < 0 {
		find.BatchSize = -op.limit
		find.SingleBatch = true
	} else {
		find.BatchSize = op.limit
	}

	explain := op.options.Explain

	op.collection = op.collection[:nameDot] + ".$cmd"
	op.query = &find
	op.skip = 0
	op.limit = -1
	op.options = queryWrapper{}
	op.hasOptions = false

	if explain {
		op.query = bson.D{{Name: "explain", Value: op.query}}
		return false
	}
	return true
}

type cursorData struct {
	FirstBatch []bson.Raw `bson:"firstBatch"`
	NextBatch  []bson.Raw `bson:"nextBatch"`
	NS         string
	Id         int64
}

// findCmd holds the command used for performing queries on MongoDB 3.2+.
//
// Relevant documentation:
//
//     https://docs.mongodb.org/master/reference/command/find/#dbcmd.find
//
type findCmd struct {
	Collection          string      `bson:"find"`
	Filter              interface{} `bson:"filter,omitempty"`
	Sort                interface{} `bson:"sort,omitempty"`
	Projection          interface{} `bson:"projection,omitempty"`
	Hint                interface{} `bson:"hint,omitempty"`
	Skip                interface{} `bson:"skip,omitempty"`
	Limit               int32       `bson:"limit,omitempty"`
	BatchSize           int32       `bson:"batchSize,omitempty"`
	SingleBatch         bool        `bson:"singleBatch,omitempty"`
	Comment             string      `bson:"comment,omitempty"`
	MaxScan             int         `bson:"maxScan,omitempty"`
	MaxTimeMS           int         `bson:"maxTimeMS,omitempty"`
	ReadConcern         readLevel   `bson:"readConcern,omitempty"`
	Max                 interface{} `bson:"max,omitempty"`
	Min                 interface{} `bson:"min,omitempty"`
	ReturnKey           bool        `bson:"returnKey,omitempty"`
	ShowRecordId        bool        `bson:"showRecordId,omitempty"`
	Snapshot            bool        `bson:"snapshot,omitempty"`
	Tailable            bool        `bson:"tailable,omitempty"`
	AwaitData           bool        `bson:"awaitData,omitempty"`
	OplogReplay         bool        `bson:"oplogReplay,omitempty"`
	NoCursorTimeout     bool        `bson:"noCursorTimeout,omitempty"`
	AllowPartialResults bool        `bson:"allowPartialResults,omitempty"`
	Collation           *Collation  `bson:"collation,omitempty"`
}

// readLevel provides the nested "level: majority" serialisation needed for the
// query read concern.
type readLevel struct {
	level string `bson:"level,omitempty"`
}

// getMoreCmd holds the command used for requesting more query results on MongoDB 3.2+.
//
// Relevant documentation:
//
//     https://docs.mongodb.org/master/reference/command/getMore/#dbcmd.getMore
//
type getMoreCmd struct {
	CursorId   int64  `bson:"getMore"`
	Collection string `bson:"collection"`
	BatchSize  int32  `bson:"batchSize,omitempty"`
	MaxTimeMS  int64  `bson:"maxTimeMS,omitempty"`
}

// run duplicates the behavior of collection.Find(query).One(&result)
// as performed by Database.Run, specializing the logic for running
// database commands on a given socket.
func (db *Database) run(socket *mongoSocket, cmd, result interface{}) (err error) {
	// Database.Run:
	if name, ok := cmd.(string); ok {
		cmd = bson.D{{Name: name, Value: 1}}
	}

	// Collection.Find:
	session := db.Session
	session.m.RLock()
	op := session.queryConfig.op // Copy.
	session.m.RUnlock()
	op.query = cmd
	op.collection = db.Name + ".$cmd"

	// Query.One:
	session.prepareQuery(&op)
	op.limit = -1

	data, err := socket.SimpleQuery(&op)
	if err != nil {
		return err
	}
	if data == nil {
		return ErrNotFound
	}
	if result != nil {
		err = bson.Unmarshal(data, result)
		if err != nil {
			debugf("Run command unmarshaling: %#v, failed: %#v", op, err)
			return err
		}
		if globalDebug && globalLogger != nil {
			var res bson.M
			bson.Unmarshal(data, &res)
			debugf("Run command unmarshaled: %#v, result: %#v", op, res)
		}
	}
	return checkQueryError(op.collection, data)
}

// The DBRef type implements support for the database reference MongoDB
// convention as supported by multiple drivers.  This convention enables
// cross-referencing documents between collections and databases using
// a structure which includes a collection name, a document id, and
// optionally a database name.
//
// See the FindRef methods on Session and on Database.
//
// Relevant documentation:
//
//     http://www.mongodb.org/display/DOCS/Database+References
//
type DBRef struct {
	Collection string      `bson:"$ref"`
	Id         interface{} `bson:"$id"`
	Database   string      `bson:"$db,omitempty"`
}

// NOTE: Order of fields for DBRef above does matter, per documentation.

// FindRef returns a query that looks for the document in the provided
// reference. If the reference includes the DB field, the document will
// be retrieved from the respective database.
//
// See also the DBRef type and the FindRef method on Session.
//
// Relevant documentation:
//
//     http://www.mongodb.org/display/DOCS/Database+References
//
func (db *Database) FindRef(ref *DBRef) *Query {
	var c *Collection
	if ref.Database == "" {
		c = db.C(ref.Collection)
	} else {
		c = db.Session.DB(ref.Database).C(ref.Collection)
	}
	return c.FindId(ref.Id)
}

// FindRef returns a query that looks for the document in the provided
// reference. For a DBRef to be resolved correctly at the session level
// it must necessarily have the optional DB field defined.
//
// See also the DBRef type and the FindRef method on Database.
//
// Relevant documentation:
//
//     http://www.mongodb.org/display/DOCS/Database+References
//
func (s *Session) FindRef(ref *DBRef) *Query {
	if ref.Database == "" {
		panic(fmt.Errorf("Can't resolve database for %#v", ref))
	}
	c := s.DB(ref.Database).C(ref.Collection)
	return c.FindId(ref.Id)
}

// CollectionNames returns the collection names present in the db database.
func (db *Database) CollectionNames() (names []string, err error) {
	// Clone session and set it to Monotonic mode so that the server
	// used for the query may be safely obtained afterwards, if
	// necessary for iteration when a cursor is received.
	cloned := db.Session.nonEventual()
	defer cloned.Close()

	batchSize := int(cloned.queryConfig.op.limit)

	// Try with a command.
	var result struct {
		Collections []bson.Raw
		Cursor      cursorData
	}
	err = db.With(cloned).Run(bson.D{{Name: "listCollections", Value: 1}, {Name: "cursor", Value: bson.D{{Name: "batchSize", Value: batchSize}}}}, &result)
	if err == nil {
		firstBatch := result.Collections
		if firstBatch == nil {
			firstBatch = result.Cursor.FirstBatch
		}
		var iter *Iter
		ns := strings.SplitN(result.Cursor.NS, ".", 2)
		if len(ns) < 2 {
			iter = db.With(cloned).C("").NewIter(nil, firstBatch, result.Cursor.Id, nil)
		} else {
			iter = cloned.DB(ns[0]).C(ns[1]).NewIter(nil, firstBatch, result.Cursor.Id, nil)
		}
		var coll struct{ Name string }
		for iter.Next(&coll) {
			names = append(names, coll.Name)
		}
		if err := iter.Close(); err != nil {
			return nil, err
		}
		sort.Strings(names)
		return names, err
	}
	if err != nil && !isNoCmd(err) {
		return nil, err
	}

	// Command not yet supported. Query the database instead.
	nameIndex := len(db.Name) + 1
	iter := db.C("system.namespaces").Find(nil).Iter()
	var coll struct{ Name string }
	for iter.Next(&coll) {
		if strings.Index(coll.Name, "$") < 0 || strings.Index(coll.Name, ".oplog.$") >= 0 {
			names = append(names, coll.Name[nameIndex:])
		}
	}
	if err := iter.Close(); err != nil {
		return nil, err
	}
	sort.Strings(names)
	return names, nil
}

type sessionResult struct {
	ID             interface{} `bson:"id"`
	TimeoutMinutes string      `bson:"timeoutMinutes"`
}

type dbNames struct {
	Databases []struct {
		Name  string
		Empty bool
	}
}

// DatabaseNames returns the names of non-empty databases present in the cluster.
func (s *Session) DatabaseNames() (names []string, err error) {
	var result dbNames
	err = s.Run("listDatabases", &result)
	if err != nil {
		return nil, err
	}
	for _, db := range result.Databases {
		if !db.Empty {
			names = append(names, db.Name)
		}
	}
	sort.Strings(names)
	return names, nil
}

// Iter executes the query and returns an iterator capable of going over all
// the results. Results will be returned in batches of configurable
// size (see the Batch method) and more documents will be requested when a
// configurable number of documents is iterated over (see the Prefetch method).
func (q *Query) Iter() *Iter {
	q.m.Lock()
	session := q.session
	op := q.op
	prefetch := q.prefetch
	limit := q.limit
	q.m.Unlock()

	iter := &Iter{
		session:  session,
		prefetch: prefetch,
		limit:    limit,
		timeout:  -1,
	}
	iter.gotReply.L = &iter.m
	iter.op.collection = op.collection
	iter.op.limit = op.limit
	iter.op.replyFunc = iter.replyFunc()
	iter.docsToReceive++

	socket, err := session.acquireSocket(true)
	if err != nil {
		iter.err = err
		return iter
	}
	defer socket.Release()

	session.prepareQuery(&op)
	op.replyFunc = iter.op.replyFunc

	if prepareFindOp(socket, &op, limit) {
		iter.isFindCmd = true
	}

	iter.server = socket.Server()
	err = socket.Query(&op)
	if err != nil {
		// Must lock as the query is already out and it may call replyFunc.
		iter.m.Lock()
		iter.err = err
		iter.m.Unlock()
	}

	return iter
}

// Tail returns a tailable iterator. Unlike a normal iterator, a
// tailable iterator may wait for new values to be inserted in the
// collection once the end of the current result set is reached,
// A tailable iterator may only be used with capped collections.
//
// The timeout parameter indicates how long Next will block waiting
// for a result before timing out.  If set to -1, Next will not
// timeout, and will continue waiting for a result for as long as
// the cursor is valid and the session is not closed. If set to 0,
// Next times out as soon as it reaches the end of the result set.
// Otherwise, Next will wait for at least the given number of
// seconds for a new document to be available before timing out.
//
// On timeouts, Next will unblock and return false, and the Timeout
// method will return true if called. In these cases, Next may still
// be called again on the same iterator to check if a new value is
// available at the current cursor position, and again it will block
// according to the specified timeoutSecs. If the cursor becomes
// invalid, though, both Next and Timeout will return false and
// the query must be restarted.
//
// The following example demonstrates timeout handling and query
// restarting:
//
//    iter := collection.Find(nil).Sort("$natural").Tail(5 * time.Second)
//    for {
//         for iter.Next(&result) {
//             fmt.Println(result.Id)
//             lastId = result.Id
//         }
//         if iter.Err() != nil {
//             return iter.Close()
//         }
//         if iter.Timeout() {
//             continue
//         }
//         query := collection.Find(bson.M{"_id": bson.M{"$gt": lastId}})
//         iter = query.Sort("$natural").Tail(5 * time.Second)
//    }
//    iter.Close()
//
// Relevant documentation:
//
//     http://www.mongodb.org/display/DOCS/Tailable+Cursors
//     http://www.mongodb.org/display/DOCS/Capped+Collections
//     http://www.mongodb.org/display/DOCS/Sorting+and+Natural+Order
//
func (q *Query) Tail(timeout time.Duration) *Iter {
	q.m.Lock()
	session := q.session
	op := q.op
	prefetch := q.prefetch
	q.m.Unlock()

	iter := &Iter{session: session, prefetch: prefetch}
	iter.gotReply.L = &iter.m
	iter.timeout = timeout
	iter.op.collection = op.collection
	iter.op.limit = op.limit
	iter.op.replyFunc = iter.replyFunc()
	iter.docsToReceive++
	session.prepareQuery(&op)
	op.replyFunc = iter.op.replyFunc
	op.flags |= flagTailable | flagAwaitData

	socket, err := session.acquireSocket(true)
	if err != nil {
		iter.err = err
	} else {
		iter.server = socket.Server()
		err = socket.Query(&op)
		if err != nil {
			// Must lock as the query is already out and it may call replyFunc.
			iter.m.Lock()
			iter.err = err
			iter.m.Unlock()
		}
		socket.Release()
	}
	return iter
}

func (s *Session) prepareQuery(op *queryOp) {
	s.m.RLock()
	op.mode = s.consistency
	if s.slaveOk {
		op.flags |= flagSlaveOk
	}
	s.m.RUnlock()
	return
}

// Err returns nil if no errors happened during iteration, or the actual
// error otherwise.
//
// In case a resulting document included a field named $err or errmsg, which are
// standard ways for MongoDB to report an improper query, the returned value has
// a *QueryError type, and includes the Err message and the Code.
func (iter *Iter) Err() error {
	iter.m.Lock()
	err := iter.err
	iter.m.Unlock()
	if err == ErrNotFound {
		return nil
	}
	return err
}

// Close kills the server cursor used by the iterator, if any, and returns
// nil if no errors happened during iteration, or the actual error otherwise.
//
// Server cursors are automatically closed at the end of an iteration, which
// means close will do nothing unless the iteration was interrupted before
// the server finished sending results to the driver. If Close is not called
// in such a situation, the cursor will remain available at the server until
// the default cursor timeout period is reached. No further problems arise.
//
// Close is idempotent. That means it can be called repeatedly and will
// return the same result every time.
//
// In case a resulting document included a field named $err or errmsg, which are
// standard ways for MongoDB to report an improper query, the returned value has
// a *QueryError type.
func (iter *Iter) Close() error {
	iter.m.Lock()
	cursorId := iter.op.cursorId
	iter.op.cursorId = 0
	err := iter.err
	iter.m.Unlock()
	if cursorId == 0 {
		if err == ErrNotFound {
			return nil
		}
		return err
	}
	socket, err := iter.acquireSocket()
	if err == nil {
		// TODO Batch kills.
		err = socket.Query(&killCursorsOp{[]int64{cursorId}})
		socket.Release()
	}

	iter.m.Lock()
	if err != nil && (iter.err == nil || iter.err == ErrNotFound) {
		iter.err = err
	} else if iter.err != ErrNotFound {
		err = iter.err
	}
	iter.m.Unlock()
	return err
}

// Done returns true only if a follow up Next call is guaranteed
// to return false.
//
// For an iterator created with Tail, Done may return false for
// an iterator that has no more data. Otherwise it's guaranteed
// to return false only if there is data or an error happened.
//
// Done may block waiting for a pending query to verify whether
// more data is actually available or not.
func (iter *Iter) Done() bool {
	iter.m.Lock()
	defer iter.m.Unlock()

	for {
		if iter.docData.Len() > 0 {
			return false
		}
		if iter.docsToReceive > 1 {
			return true
		}
		if iter.docsToReceive > 0 {
			iter.gotReply.Wait()
			continue
		}
		return iter.op.cursorId == 0
	}
}

// Timeout returns true if Next returned false due to a timeout of
// a tailable cursor. In those cases, Next may be called again to continue
// the iteration at the previous cursor position.
func (iter *Iter) Timeout() bool {
	iter.m.Lock()
	result := iter.timedout
	iter.m.Unlock()
	return result
}

// Next retrieves the next document from the result set, blocking if necessary.
// This method will also automatically retrieve another batch of documents from
// the server when the current one is exhausted, or before that in background
// if pre-fetching is enabled (see the Query.Prefetch and Session.SetPrefetch
// methods).
//
// Next returns true if a document was successfully unmarshalled onto result,
// and false at the end of the result set or if an error happened.
// When Next returns false, either the Err method or the Close method should be
// called to verify if there was an error during iteration. While both will
// return the error (or nil), Close will also release the cursor on the server.
// The Timeout method may also be called to verify if the false return value
// was caused by a timeout (no available results).
//
// For example:
//
//    iter := collection.Find(nil).Iter()
//    for iter.Next(&result) {
//        fmt.Printf("Result: %v\n", result.Id)
//    }
//    if iter.Timeout() {
//        // react to timeout
//    }
//    if err := iter.Close(); err != nil {
//        return err
//    }
//
func (iter *Iter) Next(result interface{}) bool {
	iter.m.Lock()
	iter.timedout = false
	timeout := time.Time{}
	// for a ChangeStream iterator we have to call getMore before the loop otherwise
	// we'll always return false
	if iter.isChangeStream {
		iter.getMore()
	}
	// check should we expect more data.
	for iter.err == nil && iter.docData.Len() == 0 && (iter.docsToReceive > 0 || iter.op.cursorId != 0) {
		// we should expect more data.

		// If we have yet to receive data, increment the timer until we timeout.
		if iter.docsToReceive == 0 {
			if iter.timeout >= 0 {
				if timeout.IsZero() {
					timeout = time.Now().Add(iter.timeout)
				}
				if time.Now().After(timeout) {
					iter.timedout = true
					iter.m.Unlock()
					return false
				}
			}
			// for a ChangeStream one loop i enought to declare the timeout
			if iter.isChangeStream {
				iter.timedout = true
				iter.m.Unlock()
				return false
			}
			// run a getmore to fetch more data.
			iter.getMore()
			if iter.err != nil {
				break
			}
		}
		iter.gotReply.Wait()
	}
	// We have data from the getMore.
	// Exhaust available data before reporting any errors.
	if docData, ok := iter.docData.Pop().([]byte); ok {
		close := false
		if iter.limit > 0 {
			iter.limit--
			if iter.limit == 0 {
				if iter.docData.Len() > 0 {
					iter.m.Unlock()
					panic(fmt.Errorf("data remains after limit exhausted: %d", iter.docData.Len()))
				}
				iter.err = ErrNotFound
				close = true
			}
		}
		if iter.op.cursorId != 0 && iter.err == nil {
			// we still have a live cursor and currently expect data.
			iter.docsBeforeMore--
			if iter.docsBeforeMore == -1 {
				iter.getMore()
			}
		}
		iter.m.Unlock()

		if close {
			iter.Close()
		}
		err := bson.Unmarshal(docData, result)
		if err != nil {
			debugf("Iter %p document unmarshaling failed: %#v", iter, err)
			iter.m.Lock()
			if iter.err == nil {
				iter.err = err
			}
			iter.m.Unlock()
			return false
		}
		debugf("Iter %p document unmarshaled: %#v", iter, result)
		// XXX Only have to check first document for a query error?
		err = checkQueryError(iter.op.collection, docData)
		if err != nil {
			iter.m.Lock()
			if iter.err == nil {
				iter.err = err
			}
			iter.m.Unlock()
			return false
		}
		return true
	} else if iter.err != nil {
		debugf("Iter %p returning false: %s", iter, iter.err)
		iter.m.Unlock()
		return false
	} else if iter.op.cursorId == 0 {
		iter.err = ErrNotFound
		debugf("Iter %p exhausted with cursor=0", iter)
		iter.m.Unlock()
		return false
	}

	panic("unreachable")
}

// All retrieves all documents from the result set into the provided slice
// and closes the iterator.
//
// The result argument must necessarily be the address for a slice. The slice
// may be nil or previously allocated.
//
// WARNING: Obviously, All must not be used with result sets that may be
// potentially large, since it may consume all memory until the system
// crashes. Consider building the query with a Limit clause to ensure the
// result size is bounded.
//
// For instance:
//
//    var result []struct{ Value int }
//    iter := collection.Find(nil).Limit(100).Iter()
//    err := iter.All(&result)
//    if err != nil {
//        return err
//    }
//
func (iter *Iter) All(result interface{}) error {
	resultv := reflect.ValueOf(result)
	if resultv.Kind() != reflect.Ptr {
		panic("result argument must be a slice address")
	}

	slicev := resultv.Elem()

	if slicev.Kind() == reflect.Interface {
		slicev = slicev.Elem()
	}
	if slicev.Kind() != reflect.Slice {
		panic("result argument must be a slice address")
	}

	slicev = slicev.Slice(0, slicev.Cap())
	elemt := slicev.Type().Elem()
	i := 0
	for {
		if slicev.Len() == i {
			elemp := reflect.New(elemt)
			if !iter.Next(elemp.Interface()) {
				break
			}
			slicev = reflect.Append(slicev, elemp.Elem())
			slicev = slicev.Slice(0, slicev.Cap())
		} else {
			if !iter.Next(slicev.Index(i).Addr().Interface()) {
				break
			}
		}
		i++
	}
	resultv.Elem().Set(slicev.Slice(0, i))
	return iter.Close()
}

// All works like Iter.All.
func (q *Query) All(result interface{}) error {
	return q.Iter().All(result)
}

// For method is obsolete and will be removed in a future release.
// See Iter as an elegant replacement.
func (q *Query) For(result interface{}, f func() error) error {
	return q.Iter().For(result, f)
}

// For method is obsolete and will be removed in a future release.
// See Iter as an elegant replacement.
func (iter *Iter) For(result interface{}, f func() error) (err error) {
	valid := false
	v := reflect.ValueOf(result)
	if v.Kind() == reflect.Ptr {
		v = v.Elem()
		switch v.Kind() {
		case reflect.Map, reflect.Ptr, reflect.Interface, reflect.Slice:
			valid = v.IsNil()
		}
	}
	if !valid {
		panic("For needs a pointer to nil reference value.  See the documentation.")
	}
	zero := reflect.Zero(v.Type())
	for {
		v.Set(zero)
		if !iter.Next(result) {
			break
		}
		err = f()
		if err != nil {
			return err
		}
	}
	return iter.Err()
}

// acquireSocket acquires a socket from the same server that the iterator
// cursor was obtained from.
//
// WARNING: This method must not be called with iter.m locked. Acquiring the
// socket depends on the cluster sync loop, and the cluster sync loop might
// attempt actions which cause replyFunc to be called, inducing a deadlock.
func (iter *Iter) acquireSocket() (*mongoSocket, error) {
	socket, err := iter.session.acquireSocket(true)
	if err != nil {
		return nil, err
	}
	if socket.Server() != iter.server {
		// Socket server changed during iteration. This may happen
		// with Eventual sessions, if a Refresh is done, or if a
		// monotonic session gets a write and shifts from secondary
		// to primary. Our cursor is in a specific server, though.

		iter.session.m.Lock()
		info := iter.session.dialInfo
		iter.session.m.Unlock()

		socket.Release()
		socket, _, err = iter.server.AcquireSocket(info)
		if err != nil {
			return nil, err
		}
		err := iter.session.socketLogin(socket)
		if err != nil {
			socket.Release()
			return nil, err
		}
	}
	return socket, nil
}

func (iter *Iter) getMore() {
	// Increment now so that unlocking the iterator won't cause a
	// different goroutine to get here as well.
	iter.docsToReceive++
	iter.m.Unlock()
	socket, err := iter.acquireSocket()
	iter.m.Lock()
	if err != nil {
		iter.err = err
		return
	}
	defer socket.Release()

	debugf("Iter %p requesting more documents", iter)
	if iter.limit > 0 {
		// The -1 below accounts for the fact docsToReceive was incremented above.
		limit := iter.limit - int32(iter.docsToReceive-1) - int32(iter.docData.Len())
		if limit < iter.op.limit {
			iter.op.limit = limit
		}
	}
	var op interface{}
	if iter.isFindCmd || iter.isChangeStream {
		op = iter.getMoreCmd()
	} else {
		op = &iter.op
	}
	if err := socket.Query(op); err != nil {
		iter.docsToReceive--
		iter.err = err
	}
}

func (iter *Iter) getMoreCmd() *queryOp {
	// TODO: Define the query statically in the Iter type, next to getMoreOp.
	nameDot := strings.Index(iter.op.collection, ".")
	if nameDot < 0 {
		panic("invalid query collection name: " + iter.op.collection)
	}

	getMore := getMoreCmd{
		CursorId:   iter.op.cursorId,
		Collection: iter.op.collection[nameDot+1:],
		BatchSize:  iter.op.limit,
	}
	if iter.maxTimeMS > 0 {
		getMore.MaxTimeMS = iter.maxTimeMS
	}

	var op queryOp
	op.collection = iter.op.collection[:nameDot] + ".$cmd"
	op.query = &getMore
	op.limit = -1
	op.replyFunc = iter.op.replyFunc
	return &op
}

type countCmd struct {
	Count     string
	Query     interface{}
	Limit     int32      `bson:",omitempty"`
	Skip      int32      `bson:",omitempty"`
	Hint      bson.D     `bson:"hint,omitempty"`
	MaxTimeMS int        `bson:"maxTimeMS,omitempty"`
	Collation *Collation `bson:"collation,omitempty"`
}

// Count returns the total number of documents in the result set.
func (q *Query) Count() (n int, err error) {
	q.m.Lock()
	session := q.session
	op := q.op
	limit := q.limit
	q.m.Unlock()

	c := strings.Index(op.collection, ".")
	if c < 0 {
		return 0, errors.New("Bad collection name: " + op.collection)
	}

	dbname := op.collection[:c]
	cname := op.collection[c+1:]
	query := op.query
	if query == nil {
		query = bson.D{}
	}
	// not checking the error because if type assertion fails, we
	// simply want a Zero bson.D
	hint, _ := q.op.options.Hint.(bson.D)
	result := struct{ N int }{}
	err = session.DB(dbname).Run(countCmd{cname, query, limit, op.skip, hint, op.options.MaxTimeMS, op.options.Collation}, &result)

	return result.N, err
}

// Count returns the total number of documents in the collection.
func (c *Collection) Count() (n int, err error) {
	return c.Find(nil).Count()
}

type distinctCmd struct {
	Collection string `bson:"distinct"`
	Key        string
	Query      interface{} `bson:",omitempty"`
}

// Distinct unmarshals into result the list of distinct values for the given key.
//
// For example:
//
//     var result []int
//     err := collection.Find(bson.M{"gender": "F"}).Distinct("age", &result)
//
// Relevant documentation:
//
//     http://www.mongodb.org/display/DOCS/Aggregation
//
func (q *Query) Distinct(key string, result interface{}) error {
	q.m.Lock()
	session := q.session
	op := q.op // Copy.
	q.m.Unlock()

	c := strings.Index(op.collection, ".")
	if c < 0 {
		return errors.New("Bad collection name: " + op.collection)
	}

	dbname := op.collection[:c]
	cname := op.collection[c+1:]

	var doc struct{ Values bson.Raw }
	err := session.DB(dbname).Run(distinctCmd{cname, key, op.query}, &doc)
	if err != nil {
		return err
	}
	return doc.Values.Unmarshal(result)
}

type mapReduceCmd struct {
	Collection string `bson:"mapreduce"`
	Map        string `bson:",omitempty"`
	Reduce     string `bson:",omitempty"`
	Finalize   string `bson:",omitempty"`
	Out        interface{}
	Query      interface{} `bson:",omitempty"`
	Sort       interface{} `bson:",omitempty"`
	Scope      interface{} `bson:",omitempty"`
	Limit      int32       `bson:",omitempty"`
	Verbose    bool        `bson:",omitempty"`
}

type mapReduceResult struct {
	Results    bson.Raw
	Result     bson.Raw
	TimeMillis int64 `bson:"timeMillis"`
	Counts     struct{ Input, Emit, Output int }
	Ok         bool
	Err        string
	Timing     *MapReduceTime
}

// MapReduce used to perform Map Reduce operations
//
// Relevant documentation:
//
//    https://docs.mongodb.com/manual/core/map-reduce/
//
type MapReduce struct {
	Map      string      // Map Javascript function code (required)
	Reduce   string      // Reduce Javascript function code (required)
	Finalize string      // Finalize Javascript function code (optional)
	Out      interface{} // Output collection name or document. If nil, results are inlined into the result parameter.
	Scope    interface{} // Optional global scope for Javascript functions
	Verbose  bool
}

// MapReduceInfo stores informations on a MapReduce operation
type MapReduceInfo struct {
	InputCount  int            // Number of documents mapped
	EmitCount   int            // Number of times reduce called emit
	OutputCount int            // Number of documents in resulting collection
	Database    string         // Output database, if results are not inlined
	Collection  string         // Output collection, if results are not inlined
	Time        int64          // Time to run the job, in nanoseconds
	VerboseTime *MapReduceTime // Only defined if Verbose was true
}

// MapReduceTime stores execution time of a MapReduce operation
type MapReduceTime struct {
	Total    int64 // Total time, in nanoseconds
	Map      int64 `bson:"mapTime"`  // Time within map function, in nanoseconds
	EmitLoop int64 `bson:"emitLoop"` // Time within the emit/map loop, in nanoseconds
}

// MapReduce executes a map/reduce job for documents covered by the query.
// That kind of job is suitable for very flexible bulk aggregation of data
// performed at the server side via Javascript functions.
//
// Results from the job may be returned as a result of the query itself
// through the result parameter in case they'll certainly fit in memory
// and in a single document.  If there's the possibility that the amount
// of data might be too large, results must be stored back in an alternative
// collection or even a separate database, by setting the Out field of the
// provided MapReduce job.  In that case, provide nil as the result parameter.
//
// These are some of the ways to set Out:
//
//     nil
//         Inline results into the result parameter.
//
//     bson.M{"replace": "mycollection"}
//         The output will be inserted into a collection which replaces any
//         existing collection with the same name.
//
//     bson.M{"merge": "mycollection"}
//         This option will merge new data into the old output collection. In
//         other words, if the same key exists in both the result set and the
//         old collection, the new key will overwrite the old one.
//
//     bson.M{"reduce": "mycollection"}
//         If documents exist for a given key in the result set and in the old
//         collection, then a reduce operation (using the specified reduce
//         function) will be performed on the two values and the result will be
//         written to the output collection. If a finalize function was
//         provided, this will be run after the reduce as well.
//
//     bson.M{...., "db": "mydb"}
//         Any of the above options can have the "db" key included for doing
//         the respective action in a separate database.
//
// The following is a trivial example which will count the number of
// occurrences of a field named n on each document in a collection, and
// will return results inline:
//
//     job := &mgo.MapReduce{
//             Map:      "function() { emit(this.n, 1) }",
//             Reduce:   "function(key, values) { return Array.sum(values) }",
//     }
//     var result []struct { Id int "_id"; Value int }
//     _, err := collection.Find(nil).MapReduce(job, &result)
//     if err != nil {
//         return err
//     }
//     for _, item := range result {
//         fmt.Println(item.Value)
//     }
//
// This function is compatible with MongoDB 1.7.4+.
//
// Relevant documentation:
//
//     http://www.mongodb.org/display/DOCS/MapReduce
//
func (q *Query) MapReduce(job *MapReduce, result interface{}) (info *MapReduceInfo, err error) {
	q.m.Lock()
	session := q.session
	op := q.op // Copy.
	limit := q.limit
	q.m.Unlock()

	c := strings.Index(op.collection, ".")
	if c < 0 {
		return nil, errors.New("Bad collection name: " + op.collection)
	}

	dbname := op.collection[:c]
	cname := op.collection[c+1:]

	cmd := mapReduceCmd{
		Collection: cname,
		Map:        job.Map,
		Reduce:     job.Reduce,
		Finalize:   job.Finalize,
		Out:        fixMROut(job.Out),
		Scope:      job.Scope,
		Verbose:    job.Verbose,
		Query:      op.query,
		Sort:       op.options.OrderBy,
		Limit:      limit,
	}

	if cmd.Out == nil {
		cmd.Out = bson.D{{Name: "inline", Value: 1}}
	}

	var doc mapReduceResult
	err = session.DB(dbname).Run(&cmd, &doc)
	if err != nil {
		return nil, err
	}
	if doc.Err != "" {
		return nil, errors.New(doc.Err)
	}

	info = &MapReduceInfo{
		InputCount:  doc.Counts.Input,
		EmitCount:   doc.Counts.Emit,
		OutputCount: doc.Counts.Output,
		Time:        doc.TimeMillis * 1e6,
	}

	if doc.Result.Kind == 0x02 {
		err = doc.Result.Unmarshal(&info.Collection)
		info.Database = dbname
	} else if doc.Result.Kind == 0x03 {
		var v struct{ Collection, Db string }
		err = doc.Result.Unmarshal(&v)
		info.Collection = v.Collection
		info.Database = v.Db
	}

	if doc.Timing != nil {
		info.VerboseTime = doc.Timing
		info.VerboseTime.Total *= 1e6
		info.VerboseTime.Map *= 1e6
		info.VerboseTime.EmitLoop *= 1e6
	}

	if err != nil {
		return nil, err
	}
	if result != nil {
		return info, doc.Results.Unmarshal(result)
	}
	return info, nil
}

// The "out" option in the MapReduce command must be ordered. This was
// found after the implementation was accepting maps for a long time,
// so rather than breaking the API, we'll fix the order if necessary.
// Details about the order requirement may be seen in MongoDB's code:
//
//     http://goo.gl/L8jwJX
//
func fixMROut(out interface{}) interface{} {
	outv := reflect.ValueOf(out)
	if outv.Kind() != reflect.Map || outv.Type().Key() != reflect.TypeOf("") {
		return out
	}
	outs := make(bson.D, outv.Len())

	outTypeIndex := -1
	for i, k := range outv.MapKeys() {
		ks := k.String()
		outs[i].Name = ks
		outs[i].Value = outv.MapIndex(k).Interface()
		switch ks {
		case "normal", "replace", "merge", "reduce", "inline":
			outTypeIndex = i
		}
	}
	if outTypeIndex > 0 {
		outs[0], outs[outTypeIndex] = outs[outTypeIndex], outs[0]
	}
	return outs
}

// Change holds fields for running a findAndModify MongoDB command via
// the Query.Apply method.
type Change struct {
	Update    interface{} // The update document
	Upsert    bool        // Whether to insert in case the document isn't found
	Remove    bool        // Whether to remove the document found rather than updating
	ReturnNew bool        // Should the modified document be returned rather than the old one
}

type findModifyCmd struct {
	Collection                  string      `bson:"findAndModify"`
	Query, Update, Sort, Fields interface{} `bson:",omitempty"`
	Upsert, Remove, New         bool        `bson:",omitempty"`
	WriteConcern                interface{} `bson:"writeConcern"`
}

type valueResult struct {
	Value        bson.Raw
	LastError    LastError         `bson:"lastErrorObject"`
	ConcernError writeConcernError `bson:"writeConcernError"`
}

// Apply runs the findAndModify MongoDB command, which allows updating, upserting
// or removing a document matching a query and atomically returning either the old
// version (the default) or the new version of the document (when ReturnNew is true).
// If no objects are found Apply returns ErrNotFound.
//
// If the session is in safe mode, the LastError result will be returned as err.
//
// The Sort and Select query methods affect the result of Apply.  In case
// multiple documents match the query, Sort enables selecting which document to
// act upon by ordering it first.  Select enables retrieving only a selection
// of fields of the new or old document.
//
// This simple example increments a counter and prints its new value:
//
//     change := mgo.Change{
//             Update: bson.M{"$inc": bson.M{"n": 1}},
//             ReturnNew: true,
//     }
//     info, err = col.Find(M{"_id": id}).Apply(change, &doc)
//     fmt.Println(doc.N)
//
// This method depends on MongoDB >= 2.0 to work properly.
//
// Relevant documentation:
//
//     http://www.mongodb.org/display/DOCS/findAndModify+Command
//     http://www.mongodb.org/display/DOCS/Updating
//     http://www.mongodb.org/display/DOCS/Atomic+Operations
//
func (q *Query) Apply(change Change, result interface{}) (info *ChangeInfo, err error) {
	q.m.Lock()
	session := q.session
	op := q.op // Copy.
	q.m.Unlock()

	c := strings.Index(op.collection, ".")
	if c < 0 {
		return nil, errors.New("bad collection name: " + op.collection)
	}

	dbname := op.collection[:c]
	cname := op.collection[c+1:]

	// https://docs.mongodb.com/manual/reference/command/findAndModify/#dbcmd.findAndModify
	session.m.RLock()
	safeOp := session.safeOp
	session.m.RUnlock()
	var writeConcern interface{}
	if safeOp == nil {
		writeConcern = bson.D{{Name: "w", Value: 0}}
	} else {
		writeConcern = safeOp.query.(*getLastError)
	}

	cmd := findModifyCmd{
		Collection:   cname,
		Update:       change.Update,
		Upsert:       change.Upsert,
		Remove:       change.Remove,
		New:          change.ReturnNew,
		Query:        op.query,
		Sort:         op.options.OrderBy,
		Fields:       op.selector,
		WriteConcern: writeConcern,
	}

	session = session.Clone()
	defer session.Close()
	session.SetMode(Strong, false)

	var doc valueResult
	for i := 0; i < maxUpsertRetries; i++ {
		err = session.DB(dbname).Run(&cmd, &doc)
		if err == nil {
			break
		}
		if change.Upsert && IsDup(err) && i+1 < maxUpsertRetries {
			// Retry duplicate key errors on upserts.
			// https://docs.mongodb.com/v3.2/reference/method/db.collection.update/#use-unique-indexes
			continue
		}
		if qerr, ok := err.(*QueryError); ok && qerr.Message == "No matching object found" {
			return nil, ErrNotFound
		}
		return nil, err
	}
	if doc.LastError.N == 0 {
		return nil, ErrNotFound
	}
	if doc.Value.Kind != 0x0A && result != nil {
		err = doc.Value.Unmarshal(result)
		if err != nil {
			return nil, err
		}
	}
	info = &ChangeInfo{}
	lerr := &doc.LastError
	if lerr.UpdatedExisting {
		info.Updated = lerr.N
		info.Matched = lerr.N
	} else if change.Remove {
		info.Removed = lerr.N
		info.Matched = lerr.N
	} else if change.Upsert {
		info.UpsertedId = lerr.UpsertedId
	}
	if doc.ConcernError.Code != 0 {
		var lerr LastError
		e := doc.ConcernError
		lerr.Code = e.Code
		lerr.Err = e.ErrMsg
		err = &lerr
		return info, err
	}
	return info, nil
}

// The BuildInfo type encapsulates details about the running MongoDB server.
//
// Note that the VersionArray field was introduced in MongoDB 2.0+, but it is
// internally assembled from the Version information for previous versions.
// In both cases, VersionArray is guaranteed to have at least 4 entries.
type BuildInfo struct {
	Version        string
	VersionArray   []int  `bson:"versionArray"` // On MongoDB 2.0+; assembled from Version otherwise
	GitVersion     string `bson:"gitVersion"`
	OpenSSLVersion string `bson:"OpenSSLVersion"`
	SysInfo        string `bson:"sysInfo"` // Deprecated and empty on MongoDB 3.2+.
	Bits           int
	Debug          bool
	MaxObjectSize  int `bson:"maxBsonObjectSize"`
}

// VersionAtLeast returns whether the BuildInfo version is greater than or
// equal to the provided version number. If more than one number is
// provided, numbers will be considered as major, minor, and so on.
func (bi *BuildInfo) VersionAtLeast(version ...int) bool {
	for i, vi := range version {
		if i == len(bi.VersionArray) {
			return false
		}
		if bivi := bi.VersionArray[i]; bivi != vi {
			return bivi >= vi
		}
	}
	return true
}

// BuildInfo retrieves the version and other details about the
// running MongoDB server.
func (s *Session) BuildInfo() (info BuildInfo, err error) {
	err = s.Run(bson.D{{Name: "buildInfo", Value: "1"}}, &info)
	if len(info.VersionArray) == 0 {
		for _, a := range strings.Split(info.Version, ".") {
			i, err := strconv.Atoi(a)
			if err != nil {
				break
			}
			info.VersionArray = append(info.VersionArray, i)
		}
	}
	for len(info.VersionArray) < 4 {
		info.VersionArray = append(info.VersionArray, 0)
	}
	if i := strings.IndexByte(info.GitVersion, ' '); i >= 0 {
		// Strip off the " modules: enterprise" suffix. This is a _git version_.
		// That information may be moved to another field if people need it.
		info.GitVersion = info.GitVersion[:i]
	}
	if info.SysInfo == "deprecated" {
		info.SysInfo = ""
	}
	return
}

// ---------------------------------------------------------------------------
// Internal session handling helpers.

func (s *Session) acquireSocket(slaveOk bool) (*mongoSocket, error) {

	// Read-only lock to check for previously reserved socket.
	s.m.RLock()
	// If there is a slave socket reserved and its use is acceptable, take it as long
	// as there isn't a master socket which would be preferred by the read preference mode.
	if s.slaveSocket != nil && s.slaveSocket.Dead() == nil && s.slaveOk && slaveOk && (s.masterSocket == nil || s.consistency != PrimaryPreferred && s.consistency != Monotonic) {
		socket := s.slaveSocket
		socket.Acquire()
		s.m.RUnlock()
		return socket, nil
	}
	if s.masterSocket != nil && s.masterSocket.Dead() == nil {
		socket := s.masterSocket
		socket.Acquire()
		s.m.RUnlock()
		return socket, nil
	}
	s.m.RUnlock()

	// No go.  We may have to request a new socket and change the session,
	// so try again but with an exclusive lock now.
	s.m.Lock()
	defer s.m.Unlock()

	if s.slaveSocket != nil && s.slaveOk && slaveOk && (s.masterSocket == nil || s.consistency != PrimaryPreferred && s.consistency != Monotonic) {
		if s.slaveSocket.Dead() == nil {
			s.slaveSocket.Acquire()
			return s.slaveSocket, nil
		} else {
			s.unsetSocket()
		}
	}
	if s.masterSocket != nil {
		if s.masterSocket.Dead() == nil {
			s.masterSocket.Acquire()
			return s.masterSocket, nil
		} else {
			s.unsetSocket()
		}
	}

	// Still not good.  We need a new socket.
	sock, err := s.cluster().AcquireSocketWithPoolTimeout(
		s.consistency,
		slaveOk && s.slaveOk,
		s.syncTimeout,
		s.queryConfig.op.serverTags,
		s.dialInfo,
	)
	if err != nil {
		return nil, err
	}

	// Authenticate the new socket.
	if err = s.socketLogin(sock); err != nil {
		sock.Release()
		return nil, err
	}

	// Keep track of the new socket, if necessary.
	// Note that, as a special case, if the Eventual session was
	// not refreshed (s.slaveSocket != nil), it means the developer
	// asked to preserve an existing reserved socket, so we'll
	// keep a master one around too before a Refresh happens.
	if s.consistency != Eventual || s.slaveSocket != nil {
		s.setSocket(sock)
	}

	// Switch over a Monotonic session to the master.
	if !slaveOk && s.consistency == Monotonic {
		s.slaveOk = false
	}

	return sock, nil
}

// setSocket binds socket to this section.
func (s *Session) setSocket(socket *mongoSocket) {
	info := socket.Acquire()
	if info.Master {
		if s.masterSocket != nil {
			panic("setSocket(master) with existing master socket reserved")
		}
		s.masterSocket = socket
	} else {
		if s.slaveSocket != nil {
			panic("setSocket(slave) with existing slave socket reserved")
		}
		s.slaveSocket = socket
	}
}

// unsetSocket releases any slave and/or master sockets reserved.
func (s *Session) unsetSocket() {
	if s.masterSocket != nil {
		debugf("unset master socket from session %p", s)
		s.masterSocket.Release()
	}
	if s.slaveSocket != nil {
		debugf("unset slave socket from session %p", s)
		s.slaveSocket.Release()
	}
	s.masterSocket = nil
	s.slaveSocket = nil
}

func (iter *Iter) replyFunc() replyFunc {
	return func(err error, op *replyOp, docNum int, docData []byte) {
		iter.m.Lock()
		iter.docsToReceive--
		if err != nil {
			iter.err = err
			debugf("Iter %p received an error: %s", iter, err.Error())
		} else if docNum == -1 {
			debugf("Iter %p received no documents (cursor=%d).", iter, op.cursorId)
			if op != nil && op.cursorId != 0 {
				// It's a tailable cursor.
				iter.op.cursorId = op.cursorId
			} else if op != nil && op.cursorId == 0 && op.flags&1 == 1 {
				// Cursor likely timed out.
				iter.err = ErrCursor
			} else {
				iter.err = ErrNotFound
			}
		} else if iter.isFindCmd {
			debugf("Iter %p received reply document %d/%d (cursor=%d)", iter, docNum+1, int(op.replyDocs), op.cursorId)
			var findReply struct {
				Ok     bool
				Code   int
				Errmsg string
				Cursor cursorData
			}
			if err := bson.Unmarshal(docData, &findReply); err != nil {
				iter.err = err
			} else if !findReply.Ok && findReply.Errmsg != "" {
				iter.err = &QueryError{Code: findReply.Code, Message: findReply.Errmsg}
			} else if !iter.isChangeStream && len(findReply.Cursor.FirstBatch) == 0 && len(findReply.Cursor.NextBatch) == 0 {
				iter.err = ErrNotFound
			} else {
				batch := findReply.Cursor.FirstBatch
				if len(batch) == 0 {
					batch = findReply.Cursor.NextBatch
				}
				rdocs := len(batch)
				for _, raw := range batch {
					iter.docData.Push(raw.Data)
				}
				iter.docsToReceive = 0
				docsToProcess := iter.docData.Len()
				if iter.limit == 0 || int32(docsToProcess) < iter.limit {
					iter.docsBeforeMore = docsToProcess - int(iter.prefetch*float64(rdocs))
				} else {
					iter.docsBeforeMore = -1
				}
				iter.op.cursorId = findReply.Cursor.Id
			}
		} else {
			rdocs := int(op.replyDocs)
			if docNum == 0 {
				iter.docsToReceive += rdocs - 1
				docsToProcess := iter.docData.Len() + rdocs
				if iter.limit == 0 || int32(docsToProcess) < iter.limit {
					iter.docsBeforeMore = docsToProcess - int(iter.prefetch*float64(rdocs))
				} else {
					iter.docsBeforeMore = -1
				}
				iter.op.cursorId = op.cursorId
			}
			debugf("Iter %p received reply document %d/%d (cursor=%d)", iter, docNum+1, rdocs, op.cursorId)
			iter.docData.Push(docData)
		}
		iter.gotReply.Broadcast()
		iter.m.Unlock()
	}
}

type writeCmdResult struct {
	Ok        bool
	N         int
	NModified int `bson:"nModified"`
	Upserted  []struct {
		Index int
		Id    interface{} `bson:"_id"`
	}
	ConcernError writeConcernError `bson:"writeConcernError"`
	Errors       []writeCmdError   `bson:"writeErrors"`
}

type writeConcernError struct {
	Code   int
	ErrMsg string
}

type writeCmdError struct {
	Index  int
	Code   int
	ErrMsg string
}

func (r *writeCmdResult) BulkErrorCases() []BulkErrorCase {
	ecases := make([]BulkErrorCase, len(r.Errors))
	for i, err := range r.Errors {
		ecases[i] = BulkErrorCase{err.Index, &QueryError{Code: err.Code, Message: err.ErrMsg}}
	}
	return ecases
}

// writeOp runs the given modifying operation, potentially followed up
// by a getLastError command in case the session is in safe mode.  The
// LastError result is made available in lerr, and if lerr.Err is set it
// will also be returned as err.
func (c *Collection) writeOp(op interface{}, ordered bool) (lerr *LastError, err error) {
	s := c.Database.Session
	socket, err := s.acquireSocket(c.Database.Name == "local")
	if err != nil {
		return nil, err
	}
	defer socket.Release()

	s.m.RLock()
	safeOp := s.safeOp
	bypassValidation := s.bypassValidation
	s.m.RUnlock()

	if socket.ServerInfo().MaxWireVersion >= 2 {
		// Servers with a more recent write protocol benefit from write commands.
		if op, ok := op.(*insertOp); ok && len(op.documents) > 1000 {
			var lerr LastError

			// Maximum batch size is 1000. Must split out in separate operations for compatibility.
			all := op.documents
			for i := 0; i < len(all); i += 1000 {
				l := i + 1000
				if l > len(all) {
					l = len(all)
				}
				op.documents = all[i:l]
				oplerr, err := c.writeOpCommand(socket, safeOp, op, ordered, bypassValidation)
				lerr.N += oplerr.N
				lerr.modified += oplerr.modified
				if err != nil {
					for ei := range oplerr.ecases {
						oplerr.ecases[ei].Index += i
					}
					lerr.ecases = append(lerr.ecases, oplerr.ecases...)
					if op.flags&1 == 0 {
						return &lerr, err
					}
				}
			}
			if len(lerr.ecases) != 0 {
				return &lerr, lerr.ecases[0].Err
			}
			return &lerr, nil
		}
		if updateOp, ok := op.(bulkUpdateOp); ok && len(updateOp) > 1000 {
			var lerr LastError

			// Maximum batch size is 1000. Must split out in separate operations for compatibility.
			for i := 0; i < len(updateOp); i += 1000 {
				l := i + 1000
				if l > len(updateOp) {
					l = len(updateOp)
				}

				oplerr, err := c.writeOpCommand(socket, safeOp, updateOp[i:l], ordered, bypassValidation)

				lerr.N += oplerr.N
				lerr.modified += oplerr.modified
				if err != nil {
					lerr.ecases = append(lerr.ecases, BulkErrorCase{i, err})
					if ordered {
						break
					}
				}
			}
			if len(lerr.ecases) != 0 {
				return &lerr, lerr.ecases[0].Err
			}
			return &lerr, nil
		}
		if deleteOps, ok := op.(bulkDeleteOp); ok && len(deleteOps) > 1000 {
			var lerr LastError

			// Maximum batch size is 1000. Must split out in separate operations for compatibility.
			for i := 0; i < len(deleteOps); i += 1000 {
				l := i + 1000
				if l > len(deleteOps) {
					l = len(deleteOps)
				}

				oplerr, err := c.writeOpCommand(socket, safeOp, deleteOps[i:l], ordered, bypassValidation)

				lerr.N += oplerr.N
				lerr.modified += oplerr.modified
				if err != nil {
					lerr.ecases = append(lerr.ecases, BulkErrorCase{i, err})
					if ordered {
						break
					}
				}
			}
			if len(lerr.ecases) != 0 {
				return &lerr, lerr.ecases[0].Err
			}
			return &lerr, nil
		}
		return c.writeOpCommand(socket, safeOp, op, ordered, bypassValidation)
	} else if updateOps, ok := op.(bulkUpdateOp); ok {
		var lerr LastError
		for i, updateOp := range updateOps {
			oplerr, err := c.writeOpQuery(socket, safeOp, updateOp, ordered)
			lerr.N += oplerr.N
			lerr.modified += oplerr.modified
			if err != nil {
				lerr.ecases = append(lerr.ecases, BulkErrorCase{i, err})
				if ordered {
					break
				}
			}
		}
		if len(lerr.ecases) != 0 {
			return &lerr, lerr.ecases[0].Err
		}
		return &lerr, nil
	} else if deleteOps, ok := op.(bulkDeleteOp); ok {
		var lerr LastError
		for i, deleteOp := range deleteOps {
			oplerr, err := c.writeOpQuery(socket, safeOp, deleteOp, ordered)
			lerr.N += oplerr.N
			lerr.modified += oplerr.modified
			if err != nil {
				lerr.ecases = append(lerr.ecases, BulkErrorCase{i, err})
				if ordered {
					break
				}
			}
		}
		if len(lerr.ecases) != 0 {
			return &lerr, lerr.ecases[0].Err
		}
		return &lerr, nil
	}
	return c.writeOpQuery(socket, safeOp, op, ordered)
}

func (c *Collection) writeOpQuery(socket *mongoSocket, safeOp *queryOp, op interface{}, ordered bool) (lerr *LastError, err error) {
	if safeOp == nil {
		return nil, socket.Query(op)
	}

	var mutex sync.Mutex
	var replyData []byte
	var replyErr error
	mutex.Lock()
	query := *safeOp // Copy the data.
	query.collection = c.Database.Name + ".$cmd"
	query.replyFunc = func(err error, reply *replyOp, docNum int, docData []byte) {
		replyData = docData
		replyErr = err
		mutex.Unlock()
	}
	err = socket.Query(op, &query)
	if err != nil {
		return nil, err
	}
	mutex.Lock() // Wait.
	if replyErr != nil {
		return nil, replyErr // XXX TESTME
	}
	if hasErrMsg(replyData) {
		// Looks like getLastError itself failed.
		err = checkQueryError(query.collection, replyData)
		if err != nil {
			return nil, err
		}
	}
	result := &LastError{}
	bson.Unmarshal(replyData, &result)
	debugf("Result from writing query: %#v", result)
	if result.Err != "" {
		result.ecases = []BulkErrorCase{{Index: 0, Err: result}}
		if insert, ok := op.(*insertOp); ok && len(insert.documents) > 1 {
			result.ecases[0].Index = -1
		}
		return result, result
	}
	// With MongoDB <2.6 we don't know how many actually changed, so make it the same as matched.
	result.modified = result.N
	return result, nil
}

func (c *Collection) writeOpCommand(socket *mongoSocket, safeOp *queryOp, op interface{}, ordered, bypassValidation bool) (lerr *LastError, err error) {
	var writeConcern interface{}
	if safeOp == nil {
		writeConcern = bson.D{{Name: "w", Value: 0}}
	} else {
		writeConcern = safeOp.query.(*getLastError)
	}

	var cmd bson.D
	switch op := op.(type) {
	case *insertOp:
		// http://docs.mongodb.org/manual/reference/command/insert
		cmd = bson.D{
			{Name: "insert", Value: c.Name},
			{Name: "documents", Value: op.documents},
			{Name: "ordered", Value: op.flags&1 == 0},
		}
		if op.txn != nil {
			if op.txn.finished == true {
				err := errors.New("transaction already completed")
				return nil, err
			}
			if op.txn.started == false {
				cmd = append(cmd, bson.DocElem{Name: "startTransaction", Value: true})
				cmd = append(cmd, bson.DocElem{Name: "autocommit", Value: op.txn.autoCommit})
				op.txn.txnNumber = op.txn.session.nextTxnNumber
				op.txn.session.nextTxnNumber++
				op.txn.started = true
			}
			cmd = append(cmd, bson.DocElem{Name: "txnNumber", Value: op.txn.txnNumber})
			cmd = append(cmd, bson.DocElem{Name: "lsid", Value: bson.M{"id": op.txn.session.SessionID}})
		} else {
			cmd = append(cmd, bson.DocElem{Name: "writeConcern", Value: writeConcern})
		}
	case *updateOp:
		// http://docs.mongodb.org/manual/reference/command/update
		cmd = bson.D{
			{Name: "update", Value: c.Name},
			{Name: "updates", Value: []interface{}{op}},
			{Name: "ordered", Value: ordered},
		}
		if op.Txn != nil {
			if op.Txn.finished == true {
				err := errors.New("transaction already completed")
				return nil, err
			}
			if op.Txn.started == false {
				cmd = append(cmd, bson.DocElem{Name: "startTransaction", Value: 1})
				cmd = append(cmd, bson.DocElem{Name: "autocommit", Value: op.Txn.autoCommit})
				op.Txn.started = true
				op.Txn.txnNumber = op.Txn.session.nextTxnNumber
				op.Txn.session.nextTxnNumber++
			}
			cmd = append(cmd, bson.DocElem{Name: "txnNumber", Value: op.Txn.txnNumber})
			cmd = append(cmd, bson.DocElem{Name: "lsid", Value: bson.M{"id": op.Txn.session.SessionID}})
		} else {
			cmd = append(cmd, bson.DocElem{Name: "writeConcern", Value: writeConcern})
		}
	case bulkUpdateOp:
		// http://docs.mongodb.org/manual/reference/command/update
		cmd = bson.D{
			{Name: "update", Value: c.Name},
			{Name: "updates", Value: op},
			{Name: "writeConcern", Value: writeConcern},
			{Name: "ordered", Value: ordered},
		}
	case *deleteOp:
		// http://docs.mongodb.org/manual/reference/command/delete
		cmd = bson.D{
			{Name: "delete", Value: c.Name},
			{Name: "deletes", Value: []interface{}{op}},
			{Name: "ordered", Value: ordered},
		}
		if op.Txn != nil {
			if op.Txn.finished == true {
				err := errors.New("transaction already completed")
				return nil, err
			}
			if op.Txn.started == false {
				cmd = append(cmd, bson.DocElem{Name: "startTransaction", Value: 1})
				cmd = append(cmd, bson.DocElem{Name: "autocommit", Value: op.Txn.autoCommit})
				op.Txn.started = true
				op.Txn.txnNumber = op.Txn.session.nextTxnNumber
				op.Txn.session.nextTxnNumber++
			}
			cmd = append(cmd, bson.DocElem{Name: "txnNumber", Value: op.Txn.txnNumber})
			cmd = append(cmd, bson.DocElem{Name: "lsid", Value: bson.M{"id": op.Txn.session.SessionID}})
		} else {
			cmd = append(cmd, bson.DocElem{Name: "writeConcern", Value: writeConcern})
		}
	case bulkDeleteOp:
		// http://docs.mongodb.org/manual/reference/command/delete
		cmd = bson.D{
			{Name: "delete", Value: c.Name},
			{Name: "deletes", Value: op},
			{Name: "writeConcern", Value: writeConcern},
			{Name: "ordered", Value: ordered},
		}
	}
	if bypassValidation {
		cmd = append(cmd, bson.DocElem{Name: "bypassDocumentValidation", Value: true})
	}

	var result writeCmdResult
	err = c.Database.run(socket, cmd, &result)
	debugf("Write command result: %#v (err=%v)", result, err)
	ecases := result.BulkErrorCases()
	lerr = &LastError{
		UpdatedExisting: result.N > 0 && len(result.Upserted) == 0,
		N:               result.N,

		modified: result.NModified,
		ecases:   ecases,
	}
	if len(result.Upserted) > 0 {
		lerr.UpsertedId = result.Upserted[0].Id
	}
	if len(result.Errors) > 0 {
		e := result.Errors[0]
		lerr.Code = e.Code
		lerr.Err = e.ErrMsg
		err = lerr
	} else if result.ConcernError.Code != 0 {
		e := result.ConcernError
		lerr.Code = e.Code
		lerr.Err = e.ErrMsg
		err = lerr
	}

	if err == nil && safeOp == nil {
		return nil, nil
	}
	return lerr, err
}

func hasErrMsg(d []byte) bool {
	l := len(d)
	for i := 0; i+8 < l; i++ {
		if d[i] == '\x02' && d[i+1] == 'e' && d[i+2] == 'r' && d[i+3] == 'r' && d[i+4] == 'm' && d[i+5] == 's' && d[i+6] == 'g' && d[i+7] == '\x00' {
			return true
		}
	}
	return false
}

// getRFC2253NameStringFromCert converts from an ASN.1 structured representation of the certificate
// to a UTF-8 string representation(RDN) and returns it.
func getRFC2253NameStringFromCert(certificate *x509.Certificate) (string, error) {
	var RDNElements = pkix.RDNSequence{}
	_, err := asn1.Unmarshal(certificate.RawSubject, &RDNElements)
	return getRFC2253NameString(&RDNElements), err
}

// getRFC2253NameString converts from an ASN.1 structured representation of the RDNSequence
// from the certificate to a UTF-8 string representation(RDN) and returns it.
func getRFC2253NameString(RDNElements *pkix.RDNSequence) string {
	var RDNElementsString = []string{}
	var replacer = strings.NewReplacer(",", "\\,", "=", "\\=", "+", "\\+", "<", "\\<", ">", "\\>", ";", "\\;")
	//The elements in the sequence needs to be reversed when converting them
	for i := len(*RDNElements) - 1; i >= 0; i-- {
		var nameAndValueList = make([]string, len((*RDNElements)[i]))
		for j, attribute := range (*RDNElements)[i] {
			var shortAttributeName = rdnOIDToShortName(attribute.Type)
			if len(shortAttributeName) <= 0 {
				nameAndValueList[j] = fmt.Sprintf("%s=%X", attribute.Type.String(), attribute.Value.([]byte))
				continue
			}
			var attributeValueString = attribute.Value.(string)
			// escape leading space or #
			if strings.HasPrefix(attributeValueString, " ") || strings.HasPrefix(attributeValueString, "#") {
				attributeValueString = "\\" + attributeValueString
			}
			// escape trailing space, unless it's already escaped
			if strings.HasSuffix(attributeValueString, " ") && !strings.HasSuffix(attributeValueString, "\\ ") {
				attributeValueString = attributeValueString[:len(attributeValueString)-1] + "\\ "
			}

			// escape , = + < > # ;
			attributeValueString = replacer.Replace(attributeValueString)
			nameAndValueList[j] = fmt.Sprintf("%s=%s", shortAttributeName, attributeValueString)
		}

		RDNElementsString = append(RDNElementsString, strings.Join(nameAndValueList, "+"))
	}

	return strings.Join(RDNElementsString, ",")
}

var oidsToShortNames = []struct {
	oid       asn1.ObjectIdentifier
	shortName string
}{
	{asn1.ObjectIdentifier{2, 5, 4, 3}, "CN"},
	{asn1.ObjectIdentifier{2, 5, 4, 6}, "C"},
	{asn1.ObjectIdentifier{2, 5, 4, 7}, "L"},
	{asn1.ObjectIdentifier{2, 5, 4, 8}, "ST"},
	{asn1.ObjectIdentifier{2, 5, 4, 10}, "O"},
	{asn1.ObjectIdentifier{2, 5, 4, 11}, "OU"},
	{asn1.ObjectIdentifier{2, 5, 4, 9}, "STREET"},
	{asn1.ObjectIdentifier{0, 9, 2342, 19200300, 100, 1, 25}, "DC"},
	{asn1.ObjectIdentifier{0, 9, 2342, 19200300, 100, 1, 1}, "UID"},
}

// rdnOIDToShortName returns an short name of the given RDN OID. If the OID does not have a short
// name, the function returns an empty string
func rdnOIDToShortName(oid asn1.ObjectIdentifier) string {
	for i := range oidsToShortNames {
		if oidsToShortNames[i].oid.Equal(oid) {
			return oidsToShortNames[i].shortName
		}
	}

	return ""
}<|MERGE_RESOLUTION|>--- conflicted
+++ resolved
@@ -74,18 +74,6 @@
 	Monotonic Mode = 1
 	// Strong mode is specific to mgo, and is same as Primary.
 	Strong Mode = 2
-<<<<<<< HEAD
-
-	// DefaultConnectionPoolLimit defines the default maximum number of
-	// connections in the connection pool.
-	//
-	// To override this value set DialInfo.PoolLimit.
-	DefaultConnectionPoolLimit = 4096
-
-	zeroDuration = time.Duration(0)
-)
-=======
->>>>>>> 95e2bfa3
 
 	// DefaultConnectionPoolLimit defines the default maximum number of
 	// connections in the connection pool.
@@ -120,11 +108,8 @@
 	queryConfig      query
 	bypassValidation bool
 	slaveOk          bool
-<<<<<<< HEAD
 	SessionID        bson.Binary
 	nextTxnNumber    int64
-=======
->>>>>>> 95e2bfa3
 
 	dialInfo *DialInfo
 }
@@ -3095,10 +3080,10 @@
 	return c.Update(bson.D{{Name: "_id", Value: id}}, update)
 }
 
-<<<<<<< HEAD
 func (c *Collection) UpdateIdTransaction(t *Transaction, id interface{}, update interface{}) error {
 	return c.UpdateTransaction(t, bson.D{{Name: "_id", Value: id}}, update)
-=======
+}
+
 // UpdateWithArrayFilters allows passing an array of filter documents that determines
 // which array elements to modify for an update operation on an array field. The multi parameter
 // determines whether the update should update multiple documents (true) or only one document (false).
@@ -3124,7 +3109,6 @@
 		info = &ChangeInfo{Updated: lerr.modified, Matched: lerr.N}
 	}
 	return info, err
->>>>>>> 95e2bfa3
 }
 
 // ChangeInfo holds details about the outcome of an update operation.
