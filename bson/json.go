package bson

import (
	"bytes"
	"encoding/base64"
	"fmt"
	"strconv"
	"strings"
	"time"

<<<<<<< HEAD
	"github.com/globalsign/mgo/internal/json"
=======
	"gopkg.in/mgo.v2/internal/json"
>>>>>>> 5a7588b5
)

// UnmarshalJSON unmarshals a JSON value that may hold non-standard
// syntax as defined in BSON's extended JSON specification.
func UnmarshalJSON(data []byte, value interface{}) error {
	d := json.NewDecoder(bytes.NewBuffer(data))
	d.Extend(&jsonExt)
	return d.Decode(value)
}

// MarshalJSON marshals a JSON value that may hold non-standard
// syntax as defined in BSON's extended JSON specification.
func MarshalJSON(value interface{}) ([]byte, error) {
	var buf bytes.Buffer
	e := json.NewEncoder(&buf)
	e.Extend(&jsonExt)
	err := e.Encode(value)
	if err != nil {
		return nil, err
	}
	return buf.Bytes(), nil
}

// jdec is used internally by the JSON decoding functions
// so they may unmarshal functions without getting into endless
// recursion due to keyed objects.
func jdec(data []byte, value interface{}) error {
	d := json.NewDecoder(bytes.NewBuffer(data))
	d.Extend(&funcExt)
	return d.Decode(value)
}

var jsonExt json.Extension
var funcExt json.Extension

// TODO
// - Shell regular expressions ("/regexp/opts")

func init() {
	jsonExt.DecodeUnquotedKeys(true)
	jsonExt.DecodeTrailingCommas(true)

	funcExt.DecodeFunc("BinData", "$binaryFunc", "$type", "$binary")
	jsonExt.DecodeKeyed("$binary", jdecBinary)
	jsonExt.DecodeKeyed("$binaryFunc", jdecBinary)
	jsonExt.EncodeType([]byte(nil), jencBinarySlice)
	jsonExt.EncodeType(Binary{}, jencBinaryType)

	funcExt.DecodeFunc("ISODate", "$dateFunc", "S")
	funcExt.DecodeFunc("new Date", "$dateFunc", "S")
	jsonExt.DecodeKeyed("$date", jdecDate)
	jsonExt.DecodeKeyed("$dateFunc", jdecDate)
	jsonExt.EncodeType(time.Time{}, jencDate)

	funcExt.DecodeFunc("Timestamp", "$timestamp", "t", "i")
	jsonExt.DecodeKeyed("$timestamp", jdecTimestamp)
	jsonExt.EncodeType(MongoTimestamp(0), jencTimestamp)

	funcExt.DecodeConst("undefined", Undefined)

	jsonExt.DecodeKeyed("$regex", jdecRegEx)
	jsonExt.EncodeType(RegEx{}, jencRegEx)

	funcExt.DecodeFunc("ObjectId", "$oidFunc", "Id")
	jsonExt.DecodeKeyed("$oid", jdecObjectId)
	jsonExt.DecodeKeyed("$oidFunc", jdecObjectId)
	jsonExt.EncodeType(ObjectId(""), jencObjectId)

	funcExt.DecodeFunc("DBRef", "$dbrefFunc", "$ref", "$id")
	jsonExt.DecodeKeyed("$dbrefFunc", jdecDBRef)

	funcExt.DecodeFunc("NumberLong", "$numberLongFunc", "N")
	jsonExt.DecodeKeyed("$numberLong", jdecNumberLong)
	jsonExt.DecodeKeyed("$numberLongFunc", jdecNumberLong)
	jsonExt.EncodeType(int64(0), jencNumberLong)
	jsonExt.EncodeType(int(0), jencInt)

	funcExt.DecodeConst("MinKey", MinKey)
	funcExt.DecodeConst("MaxKey", MaxKey)
	jsonExt.DecodeKeyed("$minKey", jdecMinKey)
	jsonExt.DecodeKeyed("$maxKey", jdecMaxKey)
	jsonExt.EncodeType(orderKey(0), jencMinMaxKey)

	jsonExt.DecodeKeyed("$undefined", jdecUndefined)
	jsonExt.EncodeType(Undefined, jencUndefined)

	jsonExt.Extend(&funcExt)
}

func fbytes(format string, args ...interface{}) []byte {
	var buf bytes.Buffer
	fmt.Fprintf(&buf, format, args...)
	return buf.Bytes()
}

func jdecBinary(data []byte) (interface{}, error) {
	var v struct {
		Binary []byte `json:"$binary"`
		Type   string `json:"$type"`
		Func   struct {
			Binary []byte `json:"$binary"`
			Type   int64  `json:"$type"`
		} `json:"$binaryFunc"`
	}
	err := jdec(data, &v)
	if err != nil {
		return nil, err
	}

	var binData []byte
	var binKind int64
	if v.Type == "" && v.Binary == nil {
		binData = v.Func.Binary
		binKind = v.Func.Type
	} else if v.Type == "" {
		return v.Binary, nil
	} else {
		binData = v.Binary
		binKind, err = strconv.ParseInt(v.Type, 0, 64)
		if err != nil {
			binKind = -1
		}
	}

	if binKind == 0 {
		return binData, nil
	}
	if binKind < 0 || binKind > 255 {
		return nil, fmt.Errorf("invalid type in binary object: %s", data)
	}

	return Binary{Kind: byte(binKind), Data: binData}, nil
}

func jencBinarySlice(v interface{}) ([]byte, error) {
	in := v.([]byte)
	out := make([]byte, base64.StdEncoding.EncodedLen(len(in)))
	base64.StdEncoding.Encode(out, in)
	return fbytes(`{"$binary":"%s","$type":"0x0"}`, out), nil
}

func jencBinaryType(v interface{}) ([]byte, error) {
	in := v.(Binary)
	out := make([]byte, base64.StdEncoding.EncodedLen(len(in.Data)))
	base64.StdEncoding.Encode(out, in.Data)
	return fbytes(`{"$binary":"%s","$type":"0x%x"}`, out, in.Kind), nil
}

const jdateFormat = "2006-01-02T15:04:05.999Z07:00"

func jdecDate(data []byte) (interface{}, error) {
	var v struct {
		S    string `json:"$date"`
		Func struct {
			S string
		} `json:"$dateFunc"`
	}
	_ = jdec(data, &v)
	if v.S == "" {
		v.S = v.Func.S
	}
	if v.S != "" {
		var errs []string
		for _, format := range []string{jdateFormat, "2006-01-02"} {
			t, err := time.Parse(format, v.S)
			if err == nil {
				return t, nil
			}
			errs = append(errs, err.Error())
		}
		return nil, fmt.Errorf("cannot parse date: %q [%s]", v.S, strings.Join(errs, ", "))
	}

	var vn struct {
		Date struct {
			N int64 `json:"$numberLong,string"`
		} `json:"$date"`
		Func struct {
			S int64
		} `json:"$dateFunc"`
	}
	err := jdec(data, &vn)
	if err != nil {
		return nil, fmt.Errorf("cannot parse date: %q", data)
	}
	n := vn.Date.N
	if n == 0 {
		n = vn.Func.S
	}
	return time.Unix(n/1000, n%1000*1e6).UTC(), nil
}

func jencDate(v interface{}) ([]byte, error) {
	t := v.(time.Time)
	return fbytes(`{"$date":%q}`, t.Format(jdateFormat)), nil
}

func jdecTimestamp(data []byte) (interface{}, error) {
	var v struct {
		Func struct {
			T int32 `json:"t"`
			I int32 `json:"i"`
		} `json:"$timestamp"`
	}
	err := jdec(data, &v)
	if err != nil {
		return nil, err
	}
	return MongoTimestamp(uint64(v.Func.T)<<32 | uint64(uint32(v.Func.I))), nil
}

func jencTimestamp(v interface{}) ([]byte, error) {
	ts := uint64(v.(MongoTimestamp))
	return fbytes(`{"$timestamp":{"t":%d,"i":%d}}`, ts>>32, uint32(ts)), nil
}

func jdecRegEx(data []byte) (interface{}, error) {
	var v struct {
		Regex   string `json:"$regex"`
		Options string `json:"$options"`
	}
	err := jdec(data, &v)
	if err != nil {
		return nil, err
	}
	return RegEx{v.Regex, v.Options}, nil
}

func jencRegEx(v interface{}) ([]byte, error) {
	re := v.(RegEx)
	type regex struct {
		Regex   string `json:"$regex"`
		Options string `json:"$options"`
	}
	return json.Marshal(regex{re.Pattern, re.Options})
}

func jdecObjectId(data []byte) (interface{}, error) {
	var v struct {
		Id   string `json:"$oid"`
		Func struct {
			Id string
		} `json:"$oidFunc"`
	}
	err := jdec(data, &v)
	if err != nil {
		return nil, err
	}
	if v.Id == "" {
		v.Id = v.Func.Id
	}
	return ObjectIdHex(v.Id), nil
}

func jencObjectId(v interface{}) ([]byte, error) {
	return fbytes(`{"$oid":"%s"}`, v.(ObjectId).Hex()), nil
}

func jdecDBRef(data []byte) (interface{}, error) {
	// TODO Support unmarshaling $ref and $id into the input value.
	var v struct {
		Obj map[string]interface{} `json:"$dbrefFunc"`
	}
	// TODO Fix this. Must not be required.
	v.Obj = make(map[string]interface{})
	err := jdec(data, &v)
	if err != nil {
		return nil, err
	}
	return v.Obj, nil
}

func jdecNumberLong(data []byte) (interface{}, error) {
	var v struct {
		N    int64 `json:"$numberLong,string"`
		Func struct {
			N int64 `json:",string"`
		} `json:"$numberLongFunc"`
	}
	var vn struct {
		N    int64 `json:"$numberLong"`
		Func struct {
			N int64
		} `json:"$numberLongFunc"`
	}
	err := jdec(data, &v)
	if err != nil {
		err = jdec(data, &vn)
		v.N = vn.N
		v.Func.N = vn.Func.N
	}
	if err != nil {
		return nil, err
	}
	if v.N != 0 {
		return v.N, nil
	}
	return v.Func.N, nil
}

func jencNumberLong(v interface{}) ([]byte, error) {
	n := v.(int64)
	f := `{"$numberLong":"%d"}`
	if n <= 1<<53 {
		f = `{"$numberLong":%d}`
	}
	return fbytes(f, n), nil
}

func jencInt(v interface{}) ([]byte, error) {
	n := v.(int)
	f := `{"$numberLong":"%d"}`
	if int64(n) <= 1<<53 {
		f = `%d`
	}
	return fbytes(f, n), nil
}

func jdecMinKey(data []byte) (interface{}, error) {
	var v struct {
		N int64 `json:"$minKey"`
	}
	err := jdec(data, &v)
	if err != nil {
		return nil, err
	}
	if v.N != 1 {
		return nil, fmt.Errorf("invalid $minKey object: %s", data)
	}
	return MinKey, nil
}

func jdecMaxKey(data []byte) (interface{}, error) {
	var v struct {
		N int64 `json:"$maxKey"`
	}
	err := jdec(data, &v)
	if err != nil {
		return nil, err
	}
	if v.N != 1 {
		return nil, fmt.Errorf("invalid $maxKey object: %s", data)
	}
	return MaxKey, nil
}

func jencMinMaxKey(v interface{}) ([]byte, error) {
	switch v.(orderKey) {
	case MinKey:
		return []byte(`{"$minKey":1}`), nil
	case MaxKey:
		return []byte(`{"$maxKey":1}`), nil
	}
	panic(fmt.Sprintf("invalid $minKey/$maxKey value: %d", v))
}

func jdecUndefined(data []byte) (interface{}, error) {
	var v struct {
		B bool `json:"$undefined"`
	}
	err := jdec(data, &v)
	if err != nil {
		return nil, err
	}
	if !v.B {
		return nil, fmt.Errorf("invalid $undefined object: %s", data)
	}
	return Undefined, nil
}

func jencUndefined(v interface{}) ([]byte, error) {
	return []byte(`{"$undefined":true}`), nil
}<|MERGE_RESOLUTION|>--- conflicted
+++ resolved
@@ -8,11 +8,7 @@
 	"strings"
 	"time"
 
-<<<<<<< HEAD
 	"github.com/globalsign/mgo/internal/json"
-=======
-	"gopkg.in/mgo.v2/internal/json"
->>>>>>> 5a7588b5
 )
 
 // UnmarshalJSON unmarshals a JSON value that may hold non-standard
