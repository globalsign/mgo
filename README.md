--- conflicted
+++ resolved
@@ -17,7 +17,7 @@
 
 ## Supported Versions
 
-`mgo` is known to work well on (and has integration tests against) MongoDB v3.0, 3.2, 3.4 and 3.6. 
+`mgo` is known to work well on (and has integration tests against) MongoDB v3.0, 3.2, 3.4 and 3.6.
 
 MongoDB 4.0 is currently experimental - we would happily accept PRs to help improve support!
 
@@ -65,13 +65,9 @@
 * Implement MongoTimestamp ([details](https://github.com/globalsign/mgo/pull/171))
 * Support setting `writeConcern` for `findAndModify` operations ([details](https://github.com/globalsign/mgo/pull/185))
 * Add `ssl` to the dial string options ([details](https://github.com/globalsign/mgo/pull/184))
-<<<<<<< HEAD
-
-=======
 * Support connecting via Unix sockets ([details](https://github.com/globalsign/mgo/pull/129))
 * Support MongoDB User authenticationRestrictions ([details](https://github.com/globalsign/mgo/pull/229))
 * Drop support for old versions (< 3.0) ([details](https://github.com/globalsign/mgo/pull/232))
->>>>>>> 95e2bfa3
 
 ---
 
