--- conflicted
+++ resolved
@@ -166,7 +166,6 @@
 					}()
 				}
 				timeSpentWaiting := time.Duration(0)
-<<<<<<< HEAD
 
 				/*
 				 * @vinllen modification.
@@ -181,10 +180,7 @@
 				 *     len(server.liveSockets) >= poolLimit && len(server.unusedSockets) == 0
 				 */
 				// for len(server.liveSockets)-len(server.unusedSockets) >= poolLimit && !timeoutHit {
-				for len(server.liveSockets) >= poolLimit && len(server.unusedSockets) == 0 && !timeoutHit {
-=======
-				for len(server.liveSockets)-len(server.unusedSockets) >= info.PoolLimit && !timeoutHit {
->>>>>>> eeefdecb
+				for len(server.liveSockets) >= info.PoolLimit && len(server.unusedSockets) == 0 && !timeoutHit {
 					// We only count time spent in Wait(), and not time evaluating the entire loop,
 					// so that in the happy non-blocking path where the condition above evaluates true
 					// first time, we record a nice round zero wait time.
@@ -203,13 +199,9 @@
 				// Record that we fetched a connection of of a socket list and how long we spent waiting
 				stats.noticeSocketAcquisition(timeSpentWaiting)
 			} else {
-<<<<<<< HEAD
 				// no socket available
 				// if len(server.liveSockets)-len(server.unusedSockets) >= poolLimit {
-				if len(server.liveSockets) >= poolLimit && len(server.unusedSockets) == 0 {
-=======
-				if len(server.liveSockets)-len(server.unusedSockets) >= info.PoolLimit {
->>>>>>> eeefdecb
+				if len(server.liveSockets) >= info.PoolLimit && len(server.unusedSockets) == 0 {
 					server.Unlock()
 					return nil, false, errPoolLimit
 				}
