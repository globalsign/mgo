package dbtest

import (
	"bytes"
	"fmt"
	"net"
	"os"
	"os/exec"
	"runtime"
	"strconv"
	"time"

	mgo "github.com/homedepot/mgo"
	"gopkg.in/tomb.v2"
)

// DBServer controls a MongoDB server process to be used within test suites.
//
// The test server is started when Session is called the first time and should
// remain running for the duration of all tests, with the Wipe method being
// called between tests (before each of them) to clear stored data. After all tests
// are done, the Stop method should be called to stop the test server.
//
// Before the DBServer is used the SetPath method must be called to define
// the location for the database files to be stored.
type DBServer struct {
	session        *mgo.Session
	output         bytes.Buffer
	server         *exec.Cmd
	dbpath         string
	host           string
	engine         string
	disableMonitor bool
	tomb           tomb.Tomb
}

// SetPath defines the path to the directory where the database files will be
// stored if it is started. The directory path itself is not created or removed
// by the test helper.
func (dbs *DBServer) SetPath(dbpath string) {
	dbs.dbpath = dbpath
}

<<<<<<< HEAD
func (dbs *DBServer) start(repl bool) {
=======
// SetEngine defines the MongoDB storage engine to be used when starting the
// server.
func (dbs *DBServer) SetEngine(engine string) {
	dbs.engine = engine
}

// SetMonitor defines whether the MongoDB server should be monitored for crashes
// panics, etc.
func (dbs *DBServer) SetMonitor(enabled bool) {
	dbs.disableMonitor = !enabled
}

func (dbs *DBServer) start() {
	if dbs.engine == "" {
		dbs.engine = "mmapv1"
	}
>>>>>>> 95e2bfa3
	if dbs.server != nil {
		panic("DBServer already started")
	}
	if dbs.dbpath == "" {
		panic("DBServer.SetPath must be called before using the server")
	}
	mgo.SetStats(true)
	l, err := net.Listen("tcp", "127.0.0.1:0")
	if err != nil {
		panic("unable to listen on a local address: " + err.Error())
	}
	addr := l.Addr().(*net.TCPAddr)
	l.Close()
	dbs.host = addr.String()

	args := []string{
		"--dbpath", dbs.dbpath,
		"--bind_ip", "127.0.0.1",
		"--port", strconv.Itoa(addr.Port),
<<<<<<< HEAD
		"--nssize", "1",
		"--noprealloc",
		"--smallfiles",
	}
	if repl {
		args = append(args, "--replSet=rs0")
	} else {
		args = append(args, "--nojournal")
=======
		"--storageEngine=" + dbs.engine,
>>>>>>> 95e2bfa3
	}
	if dbs.engine == "mmapv1" {
		// default to mmapv1 and add mmapv1-only args (nssize, noprealloc, smallfiles and nojournal)
		args = append(args,
			"--nssize", "1",
			"--noprealloc",
			"--smallfiles",
			"--nojournal",
		)
	}

	dbs.tomb = tomb.Tomb{}
	dbs.server = exec.Command("mongod", args...)
	dbs.server.Stdout = &dbs.output
	dbs.server.Stderr = &dbs.output
	err = dbs.server.Start()
	if err != nil {
		// print error to facilitate troubleshooting as the panic will be caught in a panic handler
		fmt.Fprintf(os.Stderr, "mongod failed to start: %v\n", err)
		panic(err)
	}
<<<<<<< HEAD
	if repl {
		dbs.initiateRepl(addr.Port)
	}
	dbs.tomb.Go(dbs.monitor)
=======
	if !dbs.disableMonitor {
		dbs.tomb.Go(dbs.monitor)
	}
>>>>>>> 95e2bfa3
	dbs.Wipe()
}

func (dbs *DBServer) initiateRepl(port int) {
	args := []string{
		"localhost:" + strconv.Itoa(port),
		"--eval", "rs.initiate()",
	}
	shell := exec.Command("mongo", args...)
	shell.Start()
}

func (dbs *DBServer) monitor() error {
	dbs.server.Process.Wait()
	if dbs.tomb.Alive() {
		// Present some debugging information.
		fmt.Fprintf(os.Stderr, "---- mongod process died unexpectedly:\n")
		fmt.Fprintf(os.Stderr, "%s", dbs.output.Bytes())
		fmt.Fprintf(os.Stderr, "---- mongod processes running right now:\n")
		cmd := exec.Command("/bin/sh", "-c", "ps auxw | grep mongod")
		cmd.Stdout = os.Stderr
		cmd.Stderr = os.Stderr
		cmd.Run()
		fmt.Fprintf(os.Stderr, "----------------------------------------\n")

		panic("mongod process died unexpectedly")
	}
	return nil
}

// Stop stops the test server process, if it is running.
//
// It's okay to call Stop multiple times. After the test server is
// stopped it cannot be restarted.
//
// All database sessions must be closed before or while the Stop method
// is running. Otherwise Stop will panic after a timeout informing that
// there is a session leak.
func (dbs *DBServer) Stop() {
	if dbs.session != nil {
		dbs.checkSessions()
		if dbs.session != nil {
			dbs.session.Close()
			dbs.session = nil
		}
	}
	if dbs.server != nil {
		dbs.tomb.Kill(nil)
		// Windows doesn't support Interrupt
		if runtime.GOOS == "windows" {
			dbs.server.Process.Signal(os.Kill)
		} else {
			dbs.server.Process.Signal(os.Interrupt)
		}
		select {
		case <-dbs.tomb.Dead():
		case <-time.After(5 * time.Second):
			panic("timeout waiting for mongod process to die")
		}
		dbs.server = nil
	}
}

// Session returns a new session to the server. The returned session
// must be closed after the test is done with it.
//
// The first Session obtained from a DBServer will start it.
func (dbs *DBServer) Session() *mgo.Session {
	return dbs.SessionRepl(false)
}

func (dbs *DBServer) SessionRepl(repl bool) *mgo.Session {
	if dbs.server == nil {
		dbs.start(repl)
	}
	if dbs.session == nil {
		mgo.ResetStats()
		var err error
		dbs.session, err = mgo.Dial(dbs.host + "/test")
		if err != nil {
			panic(err)
		}
	}
	return dbs.session.Copy()
}

// checkSessions ensures all mgo sessions opened were properly closed.
// For slightly faster tests, it may be disabled setting the
// environment variable CHECK_SESSIONS to 0.
func (dbs *DBServer) checkSessions() {
	if check := os.Getenv("CHECK_SESSIONS"); check == "0" || dbs.server == nil || dbs.session == nil {
		return
	}
	dbs.session.Close()
	dbs.session = nil
	for i := 0; i < 100; i++ {
		stats := mgo.GetStats()
		if stats.SocketsInUse == 0 && stats.SocketsAlive == 0 {
			return
		}
		time.Sleep(100 * time.Millisecond)
	}
	panic("There are mgo sessions still alive.")
}

// Wipe drops all created databases and their data.
//
// The MongoDB server remains running if it was prevoiusly running,
// or stopped if it was previously stopped.
//
// All database sessions must be closed before or while the Wipe method
// is running. Otherwise Wipe will panic after a timeout informing that
// there is a session leak.
func (dbs *DBServer) Wipe() {
	if dbs.server == nil || dbs.session == nil {
		return
	}
	dbs.checkSessions()
	sessionUnset := dbs.session == nil
	session := dbs.Session()
	defer session.Close()
	if sessionUnset {
		dbs.session.Close()
		dbs.session = nil
	}
	names, err := session.DatabaseNames()
	if err != nil {
		panic(err)
	}
	for _, name := range names {
		switch name {
		case "admin", "local", "config":
		default:
			err = session.DB(name).DropDatabase()
			if err != nil {
				panic(err)
			}
		}
	}
}<|MERGE_RESOLUTION|>--- conflicted
+++ resolved
@@ -41,9 +41,6 @@
 	dbs.dbpath = dbpath
 }
 
-<<<<<<< HEAD
-func (dbs *DBServer) start(repl bool) {
-=======
 // SetEngine defines the MongoDB storage engine to be used when starting the
 // server.
 func (dbs *DBServer) SetEngine(engine string) {
@@ -56,11 +53,10 @@
 	dbs.disableMonitor = !enabled
 }
 
-func (dbs *DBServer) start() {
+func (dbs *DBServer) start(repl bool) {
 	if dbs.engine == "" {
 		dbs.engine = "mmapv1"
 	}
->>>>>>> 95e2bfa3
 	if dbs.server != nil {
 		panic("DBServer already started")
 	}
@@ -80,18 +76,7 @@
 		"--dbpath", dbs.dbpath,
 		"--bind_ip", "127.0.0.1",
 		"--port", strconv.Itoa(addr.Port),
-<<<<<<< HEAD
-		"--nssize", "1",
-		"--noprealloc",
-		"--smallfiles",
-	}
-	if repl {
-		args = append(args, "--replSet=rs0")
-	} else {
-		args = append(args, "--nojournal")
-=======
 		"--storageEngine=" + dbs.engine,
->>>>>>> 95e2bfa3
 	}
 	if dbs.engine == "mmapv1" {
 		// default to mmapv1 and add mmapv1-only args (nssize, noprealloc, smallfiles and nojournal)
@@ -113,16 +98,12 @@
 		fmt.Fprintf(os.Stderr, "mongod failed to start: %v\n", err)
 		panic(err)
 	}
-<<<<<<< HEAD
 	if repl {
 		dbs.initiateRepl(addr.Port)
 	}
-	dbs.tomb.Go(dbs.monitor)
-=======
 	if !dbs.disableMonitor {
 		dbs.tomb.Go(dbs.monitor)
 	}
->>>>>>> 95e2bfa3
 	dbs.Wipe()
 }
 
