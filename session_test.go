// mgo - MongoDB driver for Go
//
// Copyright (c) 2010-2012 - Gustavo Niemeyer <gustavo@niemeyer.net>
//
// All rights reserved.
//
// Redistribution and use in source and binary forms, with or without
// modification, are permitted provided that the following conditions are met:
//
// 1. Redistributions of source code must retain the above copyright notice, this
//    list of conditions and the following disclaimer.
// 2. Redistributions in binary form must reproduce the above copyright notice,
//    this list of conditions and the following disclaimer in the documentation
//    and/or other materials provided with the distribution.
//
// THIS SOFTWARE IS PROVIDED BY THE COPYRIGHT HOLDERS AND CONTRIBUTORS "AS IS" AND
// ANY EXPRESS OR IMPLIED WARRANTIES, INCLUDING, BUT NOT LIMITED TO, THE IMPLIED
// WARRANTIES OF MERCHANTABILITY AND FITNESS FOR A PARTICULAR PURPOSE ARE
// DISCLAIMED. IN NO EVENT SHALL THE COPYRIGHT OWNER OR CONTRIBUTORS BE LIABLE FOR
// ANY DIRECT, INDIRECT, INCIDENTAL, SPECIAL, EXEMPLARY, OR CONSEQUENTIAL DAMAGES
// (INCLUDING, BUT NOT LIMITED TO, PROCUREMENT OF SUBSTITUTE GOODS OR SERVICES;
// LOSS OF USE, DATA, OR PROFITS; OR BUSINESS INTERRUPTION) HOWEVER CAUSED AND
// ON ANY THEORY OF LIABILITY, WHETHER IN CONTRACT, STRICT LIABILITY, OR TORT
// (INCLUDING NEGLIGENCE OR OTHERWISE) ARISING IN ANY WAY OUT OF THE USE OF THIS
// SOFTWARE, EVEN IF ADVISED OF THE POSSIBILITY OF SUCH DAMAGE.

package mgo_test

import (
	"flag"
	"fmt"
	"math"
	"os"
	"runtime"
	"sort"
	"strconv"
	"strings"
	"testing"
	"time"

	mgo "github.com/globalsign/mgo"
	"github.com/globalsign/mgo/bson"
	. "gopkg.in/check.v1"
)

func (s *S) TestRunString(c *C) {
	session, err := mgo.Dial("localhost:40001")
	c.Assert(err, IsNil)
	defer session.Close()

	result := struct{ Ok int }{}
	err = session.Run("ping", &result)
	c.Assert(err, IsNil)
	c.Assert(result.Ok, Equals, 1)
}

func (s *S) TestRunValue(c *C) {
	session, err := mgo.Dial("localhost:40001")
	c.Assert(err, IsNil)
	defer session.Close()

	result := struct{ Ok int }{}
	err = session.Run(M{"ping": 1}, &result)
	c.Assert(err, IsNil)
	c.Assert(result.Ok, Equals, 1)
}

func (s *S) TestPing(c *C) {
	session, err := mgo.Dial("localhost:40001")
	c.Assert(err, IsNil)
	defer session.Close()

	// Just ensure the nonce has been received.
	result := struct{}{}
	err = session.Run("ping", &result)

	mgo.ResetStats()

	err = session.Ping()
	c.Assert(err, IsNil)

	// Pretty boring.
	stats := mgo.GetStats()
	c.Assert(stats.SentOps, Equals, 1)
	c.Assert(stats.ReceivedOps, Equals, 1)
}

func (s *S) TestDialIPAddress(c *C) {
	session, err := mgo.Dial("127.0.0.1:40001")
	c.Assert(err, IsNil)
	defer session.Close()

	if os.Getenv("NOIPV6") != "1" {
		session, err = mgo.Dial("[::1%]:40001")
		c.Assert(err, IsNil)
		defer session.Close()
	}
}

func (s *S) TestURLSingle(c *C) {
	session, err := mgo.Dial("mongodb://localhost:40001/")
	c.Assert(err, IsNil)
	defer session.Close()

	result := struct{ Ok int }{}
	err = session.Run("ping", &result)
	c.Assert(err, IsNil)
	c.Assert(result.Ok, Equals, 1)
}

func (s *S) TestURLMany(c *C) {
	session, err := mgo.Dial("mongodb://localhost:40011,localhost:40012/")
	c.Assert(err, IsNil)
	defer session.Close()

	result := struct{ Ok int }{}
	err = session.Run("ping", &result)
	c.Assert(err, IsNil)
	c.Assert(result.Ok, Equals, 1)
}

func (s *S) TestURLParsing(c *C) {
	urls := []string{
		"localhost:40001?foo=1&bar=2",
		"localhost:40001?foo=1;bar=2",
	}
	for _, url := range urls {
		session, err := mgo.Dial(url)
		if session != nil {
			session.Close()
		}
		c.Assert(err, ErrorMatches, "unsupported connection URL option: (foo=1|bar=2)")
	}
}

func (s *S) TestURLReadPreference(c *C) {
	type test struct {
		url  string
		mode mgo.Mode
	}

	tests := []test{
		{"localhost:40001?readPreference=primary", mgo.Primary},
		{"localhost:40001?readPreference=primaryPreferred", mgo.PrimaryPreferred},
		{"localhost:40001?readPreference=secondary", mgo.Secondary},
		{"localhost:40001?readPreference=secondaryPreferred", mgo.SecondaryPreferred},
		{"localhost:40001?readPreference=nearest", mgo.Nearest},
	}

	for _, test := range tests {
		info, err := mgo.ParseURL(test.url)
		c.Assert(err, IsNil)
		c.Assert(info.ReadPreference, NotNil)
		c.Assert(info.ReadPreference.Mode, Equals, test.mode)
	}
}

func (s *S) TestURLInvalidReadPreference(c *C) {
	urls := []string{
		"localhost:40001?readPreference=foo",
		"localhost:40001?readPreference=primarypreferred",
	}
	for _, url := range urls {
		_, err := mgo.ParseURL(url)
		c.Assert(err, NotNil)
	}
}

func (s *S) TestURLReadPreferenceTags(c *C) {
	type test struct {
		url     string
		tagSets []bson.D
	}

	tests := []test{
		{"localhost:40001?readPreference=secondary&readPreferenceTags=dc:ny,rack:1", []bson.D{{{"dc", "ny"}, {"rack", "1"}}}},
		{"localhost:40001?readPreference=secondary&readPreferenceTags= dc : ny ,  rack :   1 ", []bson.D{{{"dc", "ny"}, {"rack", "1"}}}},
		{"localhost:40001?readPreference=secondary&readPreferenceTags=dc:ny", []bson.D{{{"dc", "ny"}}}},
		{"localhost:40001?readPreference=secondary&readPreferenceTags=rack:1&readPreferenceTags=dc:ny", []bson.D{{{"rack", "1"}}, {{"dc", "ny"}}}},
	}

	for _, test := range tests {
		info, err := mgo.ParseURL(test.url)
		c.Assert(err, IsNil)
		c.Assert(info.ReadPreference, NotNil)
		c.Assert(info.ReadPreference.TagSets, DeepEquals, test.tagSets)
	}
}

func (s *S) TestURLInvalidReadPreferenceTags(c *C) {
	urls := []string{
		"localhost:40001?readPreference=secondary&readPreferenceTags=dc",
		"localhost:40001?readPreference=secondary&readPreferenceTags=dc:ny,rack",
		"localhost:40001?readPreference=secondary&readPreferenceTags=dc,rack",
		"localhost:40001?readPreference=primary&readPreferenceTags=dc:ny",
	}
	for _, url := range urls {
		_, err := mgo.ParseURL(url)
		c.Assert(err, NotNil)
	}
}

func (s *S) TestInsertFindOne(c *C) {
	session, err := mgo.Dial("localhost:40001")
	c.Assert(err, IsNil)
	defer session.Close()

	coll := session.DB("mydb").C("mycoll")
	err = coll.Insert(M{"a": 1, "b": 2})
	c.Assert(err, IsNil)
	err = coll.Insert(M{"a": 1, "b": 3})
	c.Assert(err, IsNil)

	result := struct{ A, B int }{}

	err = coll.Find(M{"a": 1}).Sort("b").One(&result)
	c.Assert(err, IsNil)
	c.Assert(result.A, Equals, 1)
	c.Assert(result.B, Equals, 2)

	err = coll.Find(M{"a": 1}).Sort("-b").One(&result)
	c.Assert(err, IsNil)
	c.Assert(result.A, Equals, 1)
	c.Assert(result.B, Equals, 3)
}

func (s *S) TestInsertFindOneNil(c *C) {
	session, err := mgo.Dial("localhost:40002")
	c.Assert(err, IsNil)
	defer session.Close()

	coll := session.DB("mydb").C("mycoll")
	err = coll.Find(nil).One(nil)
	c.Assert(err, ErrorMatches, "unauthorized.*|not authorized.*")
}

func (s *S) TestInsertFindOneMap(c *C) {
	session, err := mgo.Dial("localhost:40001")
	c.Assert(err, IsNil)
	defer session.Close()

	coll := session.DB("mydb").C("mycoll")
	err = coll.Insert(M{"a": 1, "b": 2})
	c.Assert(err, IsNil)
	result := make(M)
	err = coll.Find(M{"a": 1}).One(result)
	c.Assert(err, IsNil)
	c.Assert(result["a"], Equals, 1)
	c.Assert(result["b"], Equals, 2)
}

func (s *S) TestInsertFindAll(c *C) {
	session, err := mgo.Dial("localhost:40001")
	c.Assert(err, IsNil)
	defer session.Close()

	coll := session.DB("mydb").C("mycoll")
	err = coll.Insert(M{"a": 1, "b": 2})
	c.Assert(err, IsNil)
	err = coll.Insert(M{"a": 3, "b": 4})
	c.Assert(err, IsNil)

	type R struct{ A, B int }
	var result []R

	assertResult := func() {
		c.Assert(len(result), Equals, 2)
		c.Assert(result[0].A, Equals, 1)
		c.Assert(result[0].B, Equals, 2)
		c.Assert(result[1].A, Equals, 3)
		c.Assert(result[1].B, Equals, 4)
	}

	// nil slice
	err = coll.Find(nil).Sort("a").All(&result)
	c.Assert(err, IsNil)
	assertResult()

	// Previously allocated slice
	allocd := make([]R, 5)
	result = allocd
	err = coll.Find(nil).Sort("a").All(&result)
	c.Assert(err, IsNil)
	assertResult()

	// Ensure result is backed by the originally allocated array
	c.Assert(&result[0], Equals, &allocd[0])

	// Non-pointer slice error
	f := func() { coll.Find(nil).All(result) }
	c.Assert(f, Panics, "result argument must be a slice address")

	// Non-slice error
	f = func() { coll.Find(nil).All(new(int)) }
	c.Assert(f, Panics, "result argument must be a slice address")
}

func (s *S) TestFindRef(c *C) {
	session, err := mgo.Dial("localhost:40001")
	c.Assert(err, IsNil)
	defer session.Close()

	db1 := session.DB("db1")
	db1col1 := db1.C("col1")

	db2 := session.DB("db2")
	db2col1 := db2.C("col1")

	err = db1col1.Insert(M{"_id": 1, "n": 1})
	c.Assert(err, IsNil)
	err = db1col1.Insert(M{"_id": 2, "n": 2})
	c.Assert(err, IsNil)
	err = db2col1.Insert(M{"_id": 2, "n": 3})
	c.Assert(err, IsNil)

	result := struct{ N int }{}

	ref1 := &mgo.DBRef{Collection: "col1", Id: 1}
	ref2 := &mgo.DBRef{Collection: "col1", Id: 2, Database: "db2"}

	err = db1.FindRef(ref1).One(&result)
	c.Assert(err, IsNil)
	c.Assert(result.N, Equals, 1)

	err = db1.FindRef(ref2).One(&result)
	c.Assert(err, IsNil)
	c.Assert(result.N, Equals, 3)

	err = db2.FindRef(ref1).One(&result)
	c.Assert(err, Equals, mgo.ErrNotFound)

	err = db2.FindRef(ref2).One(&result)
	c.Assert(err, IsNil)
	c.Assert(result.N, Equals, 3)

	err = session.FindRef(ref2).One(&result)
	c.Assert(err, IsNil)
	c.Assert(result.N, Equals, 3)

	f := func() { session.FindRef(ref1).One(&result) }
	c.Assert(f, PanicMatches, "Can't resolve database for &mgo.DBRef{Collection:\"col1\", Id:1, Database:\"\"}")
}

func (s *S) TestDatabaseAndCollectionNames(c *C) {
	session, err := mgo.Dial("localhost:40001")
	c.Assert(err, IsNil)
	defer session.Close()

	db1 := session.DB("db1")
	db1col1 := db1.C("col1")
	db1col2 := db1.C("col2")

	db2 := session.DB("db2")
	db2col1 := db2.C("col3")

	err = db1col1.Insert(M{"_id": 1})
	c.Assert(err, IsNil)
	err = db1col2.Insert(M{"_id": 1})
	c.Assert(err, IsNil)
	err = db2col1.Insert(M{"_id": 1})
	c.Assert(err, IsNil)

	names, err := session.DatabaseNames()
	c.Assert(err, IsNil)
	c.Assert(filterDBs(names), DeepEquals, []string{"db1", "db2"})

	// Try to exercise cursor logic. 2.8.0-rc3 still ignores this.
	session.SetBatch(2)

	names, err = db1.CollectionNames()
	c.Assert(err, IsNil)
	c.Assert(names, DeepEquals, []string{"col1", "col2", "system.indexes"})

	names, err = db2.CollectionNames()
	c.Assert(err, IsNil)
	c.Assert(names, DeepEquals, []string{"col3", "system.indexes"})
}

func (s *S) TestSelect(c *C) {
	session, err := mgo.Dial("localhost:40001")
	c.Assert(err, IsNil)
	defer session.Close()

	coll := session.DB("mydb").C("mycoll")
	coll.Insert(M{"a": 1, "b": 2})

	result := struct{ A, B int }{}

	err = coll.Find(M{"a": 1}).Select(M{"b": 1}).One(&result)
	c.Assert(err, IsNil)
	c.Assert(result.A, Equals, 0)
	c.Assert(result.B, Equals, 2)
}

func (s *S) TestInlineMap(c *C) {
	session, err := mgo.Dial("localhost:40001")
	c.Assert(err, IsNil)
	defer session.Close()

	coll := session.DB("mydb").C("mycoll")

	var v, result1 struct {
		A int
		M map[string]int ",inline"
	}

	v.A = 1
	v.M = map[string]int{"b": 2}
	err = coll.Insert(v)
	c.Assert(err, IsNil)

	noId := M{"_id": 0}

	err = coll.Find(nil).Select(noId).One(&result1)
	c.Assert(err, IsNil)
	c.Assert(result1.A, Equals, 1)
	c.Assert(result1.M, DeepEquals, map[string]int{"b": 2})

	var result2 M
	err = coll.Find(nil).Select(noId).One(&result2)
	c.Assert(err, IsNil)
	c.Assert(result2, DeepEquals, M{"a": 1, "b": 2})

}

func (s *S) TestUpdate(c *C) {
	session, err := mgo.Dial("localhost:40001")
	c.Assert(err, IsNil)
	defer session.Close()

	coll := session.DB("mydb").C("mycoll")

	ns := []int{40, 41, 42, 43, 44, 45, 46}
	for _, n := range ns {
		err := coll.Insert(M{"k": n, "n": n})
		c.Assert(err, IsNil)
	}

	// No changes is a no-op and shouldn't return an error.
	err = coll.Update(M{"k": 42}, M{"$set": M{"n": 42}})
	c.Assert(err, IsNil)

	err = coll.Update(M{"k": 42}, M{"$inc": M{"n": 1}})
	c.Assert(err, IsNil)

	result := make(M)
	err = coll.Find(M{"k": 42}).One(result)
	c.Assert(err, IsNil)
	c.Assert(result["n"], Equals, 43)

	err = coll.Update(M{"k": 47}, M{"k": 47, "n": 47})
	c.Assert(err, Equals, mgo.ErrNotFound)

	err = coll.Find(M{"k": 47}).One(result)
	c.Assert(err, Equals, mgo.ErrNotFound)
}

func (s *S) TestUpdateId(c *C) {
	session, err := mgo.Dial("localhost:40001")
	c.Assert(err, IsNil)
	defer session.Close()

	coll := session.DB("mydb").C("mycoll")

	ns := []int{40, 41, 42, 43, 44, 45, 46}
	for _, n := range ns {
		err := coll.Insert(M{"_id": n, "n": n})
		c.Assert(err, IsNil)
	}

	err = coll.UpdateId(42, M{"$inc": M{"n": 1}})
	c.Assert(err, IsNil)

	result := make(M)
	err = coll.FindId(42).One(result)
	c.Assert(err, IsNil)
	c.Assert(result["n"], Equals, 43)

	err = coll.UpdateId(47, M{"k": 47, "n": 47})
	c.Assert(err, Equals, mgo.ErrNotFound)

	err = coll.FindId(47).One(result)
	c.Assert(err, Equals, mgo.ErrNotFound)
}

func (s *S) TestUpdateNil(c *C) {
	session, err := mgo.Dial("localhost:40001")
	c.Assert(err, IsNil)
	defer session.Close()

	coll := session.DB("mydb").C("mycoll")

	err = coll.Insert(M{"k": 42, "n": 42})
	c.Assert(err, IsNil)
	err = coll.Update(nil, M{"$inc": M{"n": 1}})
	c.Assert(err, IsNil)

	result := make(M)
	err = coll.Find(M{"k": 42}).One(result)
	c.Assert(err, IsNil)
	c.Assert(result["n"], Equals, 43)

	err = coll.Insert(M{"k": 45, "n": 45})
	c.Assert(err, IsNil)
	_, err = coll.UpdateAll(nil, M{"$inc": M{"n": 1}})
	c.Assert(err, IsNil)

	err = coll.Find(M{"k": 42}).One(result)
	c.Assert(err, IsNil)
	c.Assert(result["n"], Equals, 44)
	err = coll.Find(M{"k": 45}).One(result)
	c.Assert(err, IsNil)
	c.Assert(result["n"], Equals, 46)
}

func (s *S) TestUpsert(c *C) {
	session, err := mgo.Dial("localhost:40001")
	c.Assert(err, IsNil)
	defer session.Close()

	coll := session.DB("mydb").C("mycoll")

	ns := []int{40, 41, 42, 43, 44, 45, 46}
	for _, n := range ns {
		err := coll.Insert(bson.D{{"k", n}, {"n", n}})
		c.Assert(err, IsNil)
	}

	info, err := coll.Upsert(M{"k": 42}, bson.D{{"k", 42}, {"n", 24}})
	c.Assert(err, IsNil)
	c.Assert(info.Updated, Equals, 1)
	c.Assert(info.Matched, Equals, 1)
	c.Assert(info.UpsertedId, IsNil)

	result := M{}
	err = coll.Find(M{"k": 42}).One(result)
	c.Assert(err, IsNil)
	c.Assert(result["n"], Equals, 24)

	// Match but do not change.
	info, err = coll.Upsert(M{"k": 42}, bson.D{{"k", 42}, {"n", 24}})
	c.Assert(err, IsNil)
	c.Assert(info.Updated, Equals, 1) // On 2.6+ this feels like a server mistake.
	c.Assert(info.Matched, Equals, 1)
	c.Assert(info.UpsertedId, IsNil)

	// Insert with internally created id.
	info, err = coll.Upsert(M{"k": 47}, M{"k": 47, "n": 47})
	c.Assert(err, IsNil)
	c.Assert(info.Updated, Equals, 0)
	c.Assert(info.Matched, Equals, 0)
	c.Assert(info.UpsertedId, NotNil)

	err = coll.Find(M{"k": 47}).One(result)
	c.Assert(err, IsNil)
	c.Assert(result["n"], Equals, 47)

	result = M{}
	err = coll.Find(M{"_id": info.UpsertedId}).One(result)
	c.Assert(err, IsNil)
	c.Assert(result["n"], Equals, 47)

	// Insert with provided id.
	info, err = coll.Upsert(M{"k": 48}, M{"k": 48, "n": 48, "_id": 48})
	c.Assert(err, IsNil)
	c.Assert(info.Updated, Equals, 0)
	c.Assert(info.Matched, Equals, 0)
	if s.versionAtLeast(2, 6) {
		c.Assert(info.UpsertedId, Equals, 48)
	} else {
		c.Assert(info.UpsertedId, IsNil) // Unfortunate, but that's what Mongo gave us.
	}

	err = coll.Find(M{"k": 48}).One(result)
	c.Assert(err, IsNil)
	c.Assert(result["n"], Equals, 48)
}

func (s *S) TestUpsertId(c *C) {
	session, err := mgo.Dial("localhost:40001")
	c.Assert(err, IsNil)
	defer session.Close()

	coll := session.DB("mydb").C("mycoll")

	ns := []int{40, 41, 42, 43, 44, 45, 46}
	for _, n := range ns {
		err := coll.Insert(M{"_id": n, "n": n})
		c.Assert(err, IsNil)
	}

	info, err := coll.UpsertId(42, M{"n": 24})
	c.Assert(err, IsNil)
	c.Assert(info.Updated, Equals, 1)
	c.Assert(info.UpsertedId, IsNil)

	result := M{}
	err = coll.FindId(42).One(result)
	c.Assert(err, IsNil)
	c.Assert(result["n"], Equals, 24)

	info, err = coll.UpsertId(47, M{"_id": 47, "n": 47})
	c.Assert(err, IsNil)
	c.Assert(info.Updated, Equals, 0)
	if s.versionAtLeast(2, 6) {
		c.Assert(info.UpsertedId, Equals, 47)
	} else {
		c.Assert(info.UpsertedId, IsNil)
	}

	err = coll.FindId(47).One(result)
	c.Assert(err, IsNil)
	c.Assert(result["n"], Equals, 47)
}

func (s *S) TestUpdateAll(c *C) {
	session, err := mgo.Dial("localhost:40001")
	c.Assert(err, IsNil)
	defer session.Close()

	coll := session.DB("mydb").C("mycoll")

	ns := []int{40, 41, 42, 43, 44, 45, 46}
	for _, n := range ns {
		err := coll.Insert(M{"k": n, "n": n})
		c.Assert(err, IsNil)
	}

	info, err := coll.UpdateAll(M{"k": M{"$gt": 42}}, M{"$unset": M{"missing": 1}})
	c.Assert(err, IsNil)
	if s.versionAtLeast(2, 6) {
		c.Assert(info.Updated, Equals, 0)
		c.Assert(info.Matched, Equals, 4)
	} else {
		c.Assert(info.Updated, Equals, 4)
		c.Assert(info.Matched, Equals, 4)
	}

	info, err = coll.UpdateAll(M{"k": M{"$gt": 42}}, M{"$inc": M{"n": 1}})
	c.Assert(err, IsNil)
	c.Assert(info.Updated, Equals, 4)
	c.Assert(info.Matched, Equals, 4)

	result := make(M)
	err = coll.Find(M{"k": 42}).One(result)
	c.Assert(err, IsNil)
	c.Assert(result["n"], Equals, 42)

	err = coll.Find(M{"k": 43}).One(result)
	c.Assert(err, IsNil)
	c.Assert(result["n"], Equals, 44)

	err = coll.Find(M{"k": 44}).One(result)
	c.Assert(err, IsNil)
	c.Assert(result["n"], Equals, 45)

	if !s.versionAtLeast(2, 6) {
		// 2.6 made this invalid.
		info, err = coll.UpdateAll(M{"k": 47}, M{"k": 47, "n": 47})
		c.Assert(err, Equals, nil)
		c.Assert(info.Updated, Equals, 0)
	}
}

func (s *S) TestRemove(c *C) {
	session, err := mgo.Dial("localhost:40001")
	c.Assert(err, IsNil)
	defer session.Close()

	coll := session.DB("mydb").C("mycoll")

	ns := []int{40, 41, 42, 43, 44, 45, 46}
	for _, n := range ns {
		err := coll.Insert(M{"n": n})
		c.Assert(err, IsNil)
	}

	err = coll.Remove(M{"n": M{"$gt": 42}})
	c.Assert(err, IsNil)

	result := &struct{ N int }{}
	err = coll.Find(M{"n": 42}).One(result)
	c.Assert(err, IsNil)
	c.Assert(result.N, Equals, 42)

	err = coll.Find(M{"n": 43}).One(result)
	c.Assert(err, Equals, mgo.ErrNotFound)

	err = coll.Find(M{"n": 44}).One(result)
	c.Assert(err, IsNil)
	c.Assert(result.N, Equals, 44)
}

func (s *S) TestRemoveId(c *C) {
	session, err := mgo.Dial("localhost:40001")
	c.Assert(err, IsNil)
	defer session.Close()

	coll := session.DB("mydb").C("mycoll")

	err = coll.Insert(M{"_id": 40}, M{"_id": 41}, M{"_id": 42})
	c.Assert(err, IsNil)

	err = coll.RemoveId(41)
	c.Assert(err, IsNil)

	c.Assert(coll.FindId(40).One(nil), IsNil)
	c.Assert(coll.FindId(41).One(nil), Equals, mgo.ErrNotFound)
	c.Assert(coll.FindId(42).One(nil), IsNil)
}

func (s *S) TestRemoveUnsafe(c *C) {
	session, err := mgo.Dial("localhost:40001")
	c.Assert(err, IsNil)
	defer session.Close()

	session.SetSafe(nil)

	coll := session.DB("mydb").C("mycoll")

	err = coll.Insert(M{"_id": 40}, M{"_id": 41}, M{"_id": 42})
	c.Assert(err, IsNil)

	err = coll.RemoveId(41)
	c.Assert(err, IsNil)

	c.Assert(coll.FindId(40).One(nil), IsNil)
	c.Assert(coll.FindId(41).One(nil), Equals, mgo.ErrNotFound)
	c.Assert(coll.FindId(42).One(nil), IsNil)
}

func (s *S) TestRemoveAll(c *C) {
	session, err := mgo.Dial("localhost:40001")
	c.Assert(err, IsNil)
	defer session.Close()

	coll := session.DB("mydb").C("mycoll")

	ns := []int{40, 41, 42, 43, 44, 45, 46}
	for _, n := range ns {
		err := coll.Insert(M{"n": n})
		c.Assert(err, IsNil)
	}

	info, err := coll.RemoveAll(M{"n": M{"$gt": 42}})
	c.Assert(err, IsNil)
	c.Assert(info.Updated, Equals, 0)
	c.Assert(info.Removed, Equals, 4)
	c.Assert(info.Matched, Equals, 4)
	c.Assert(info.UpsertedId, IsNil)

	result := &struct{ N int }{}
	err = coll.Find(M{"n": 42}).One(result)
	c.Assert(err, IsNil)
	c.Assert(result.N, Equals, 42)

	err = coll.Find(M{"n": 43}).One(result)
	c.Assert(err, Equals, mgo.ErrNotFound)

	err = coll.Find(M{"n": 44}).One(result)
	c.Assert(err, Equals, mgo.ErrNotFound)

	info, err = coll.RemoveAll(nil)
	c.Assert(err, IsNil)
	c.Assert(info.Updated, Equals, 0)
	c.Assert(info.Removed, Equals, 3)
	c.Assert(info.Matched, Equals, 3)
	c.Assert(info.UpsertedId, IsNil)

	n, err := coll.Find(nil).Count()
	c.Assert(err, IsNil)
	c.Assert(n, Equals, 0)
}

func (s *S) TestDropDatabase(c *C) {
	session, err := mgo.Dial("localhost:40001")
	c.Assert(err, IsNil)
	defer session.Close()

	db1 := session.DB("db1")
	db1.C("col").Insert(M{"_id": 1})

	db2 := session.DB("db2")
	db2.C("col").Insert(M{"_id": 1})

	err = db1.DropDatabase()
	c.Assert(err, IsNil)

	names, err := session.DatabaseNames()
	c.Assert(err, IsNil)
	c.Assert(filterDBs(names), DeepEquals, []string{"db2"})

	err = db2.DropDatabase()
	c.Assert(err, IsNil)

	names, err = session.DatabaseNames()
	c.Assert(err, IsNil)
	c.Assert(filterDBs(names), DeepEquals, []string{})
}

func filterDBs(dbs []string) []string {
	var i int
	for _, name := range dbs {
		switch name {
		case "admin", "local":
		default:
			dbs[i] = name
			i++
		}
	}
	if len(dbs) == 0 {
		return []string{}
	}
	return dbs[:i]
}

func (s *S) TestDropCollection(c *C) {
	session, err := mgo.Dial("localhost:40001")
	c.Assert(err, IsNil)
	defer session.Close()

	db := session.DB("db1")
	db.C("col1").Insert(M{"_id": 1})
	db.C("col2").Insert(M{"_id": 1})

	err = db.C("col1").DropCollection()
	c.Assert(err, IsNil)

	names, err := db.CollectionNames()
	c.Assert(err, IsNil)
	c.Assert(names, DeepEquals, []string{"col2", "system.indexes"})

	err = db.C("col2").DropCollection()
	c.Assert(err, IsNil)

	names, err = db.CollectionNames()
	c.Assert(err, IsNil)
	c.Assert(names, DeepEquals, []string{"system.indexes"})
}

func (s *S) TestCreateCollectionCapped(c *C) {
	session, err := mgo.Dial("localhost:40001")
	c.Assert(err, IsNil)
	defer session.Close()

	coll := session.DB("mydb").C("mycoll")

	info := &mgo.CollectionInfo{
		Capped:   true,
		MaxBytes: 1024,
		MaxDocs:  3,
	}
	err = coll.Create(info)
	c.Assert(err, IsNil)

	ns := []int{1, 2, 3, 4, 5}
	for _, n := range ns {
		err := coll.Insert(M{"n": n})
		c.Assert(err, IsNil)
	}

	n, err := coll.Find(nil).Count()
	c.Assert(err, IsNil)
	c.Assert(n, Equals, 3)
}

func (s *S) TestCreateCollectionNoIndex(c *C) {
	session, err := mgo.Dial("localhost:40001")
	c.Assert(err, IsNil)
	defer session.Close()

	coll := session.DB("mydb").C("mycoll")

	info := &mgo.CollectionInfo{
		DisableIdIndex: true,
	}
	err = coll.Create(info)
	c.Assert(err, IsNil)

	err = coll.Insert(M{"n": 1})
	c.Assert(err, IsNil)

	indexes, err := coll.Indexes()
	c.Assert(indexes, HasLen, 0)
}

func (s *S) TestCreateCollectionForceIndex(c *C) {
	session, err := mgo.Dial("localhost:40001")
	c.Assert(err, IsNil)
	defer session.Close()

	coll := session.DB("mydb").C("mycoll")

	info := &mgo.CollectionInfo{
		ForceIdIndex: true,
		Capped:       true,
		MaxBytes:     1024,
	}
	err = coll.Create(info)
	c.Assert(err, IsNil)

	err = coll.Insert(M{"n": 1})
	c.Assert(err, IsNil)

	indexes, err := coll.Indexes()
	c.Assert(indexes, HasLen, 1)
}

func (s *S) TestCreateCollectionValidator(c *C) {
	if !s.versionAtLeast(3, 2) {
		c.Skip("validation depends on MongoDB 3.2+")
	}
	session, err := mgo.Dial("localhost:40001")
	c.Assert(err, IsNil)
	defer session.Close()

	db := session.DB("mydb")
	coll := db.C("mycoll")

	// Test Validator.
	info := &mgo.CollectionInfo{
		Validator: M{"b": M{"$exists": true}},
	}
	err = coll.Create(info)
	c.Assert(err, IsNil)
	err = coll.Insert(M{"a": 1})
	c.Assert(err, ErrorMatches, "Document failed validation")
	err = coll.DropCollection()
	c.Assert(err, IsNil)

	// Test ValidatorAction.
	info = &mgo.CollectionInfo{
		Validator:        M{"b": M{"$exists": true}},
		ValidationAction: "warn",
	}
	err = coll.Create(info)
	c.Assert(err, IsNil)
	err = coll.Insert(M{"a": 1})
	c.Assert(err, IsNil)
	err = coll.DropCollection()
	c.Assert(err, IsNil)

	// Test ValidationLevel.
	info = &mgo.CollectionInfo{
		Validator:       M{"a": M{"$exists": true}},
		ValidationLevel: "moderate",
	}
	err = coll.Create(info)
	err = coll.Insert(M{"a": 1})
	c.Assert(err, IsNil)
	err = db.Run(bson.D{{"collMod", "mycoll"}, {"validator", M{"b": M{"$exists": true}}}}, nil)
	c.Assert(err, IsNil)
	err = coll.Insert(M{"a": 2})
	c.Assert(err, ErrorMatches, "Document failed validation")
	err = coll.Update(M{"a": 1}, M{"c": 1})
	c.Assert(err, IsNil)
	err = coll.DropCollection()
	c.Assert(err, IsNil)
}

func (s *S) TestCreateCollectionStorageEngine(c *C) {
	if !s.versionAtLeast(3, 0) {
		c.Skip("storageEngine option depends on MongoDB 3.0+")
	}
	session, err := mgo.Dial("localhost:40001")
	c.Assert(err, IsNil)
	defer session.Close()

	db := session.DB("mydb")
	coll := db.C("mycoll")

	info := &mgo.CollectionInfo{
		StorageEngine: M{"test": M{}},
	}
	err = coll.Create(info)
	c.Assert(err, ErrorMatches, "test is not a registered storage engine for this server")
}

func (s *S) TestIsDupValues(c *C) {
	c.Assert(mgo.IsDup(nil), Equals, false)
	c.Assert(mgo.IsDup(&mgo.LastError{Code: 1}), Equals, false)
	c.Assert(mgo.IsDup(&mgo.QueryError{Code: 1}), Equals, false)
	c.Assert(mgo.IsDup(&mgo.LastError{Code: 11000}), Equals, true)
	c.Assert(mgo.IsDup(&mgo.QueryError{Code: 11000}), Equals, true)
	c.Assert(mgo.IsDup(&mgo.LastError{Code: 11001}), Equals, true)
	c.Assert(mgo.IsDup(&mgo.QueryError{Code: 11001}), Equals, true)
	c.Assert(mgo.IsDup(&mgo.LastError{Code: 12582}), Equals, true)
	c.Assert(mgo.IsDup(&mgo.QueryError{Code: 12582}), Equals, true)
	lerr := &mgo.LastError{Code: 16460, Err: "error inserting 1 documents to shard ... caused by :: E11000 duplicate key error index: ..."}
	c.Assert(mgo.IsDup(lerr), Equals, true)
}

func (s *S) TestIsDupPrimary(c *C) {
	session, err := mgo.Dial("localhost:40001")
	c.Assert(err, IsNil)
	defer session.Close()

	coll := session.DB("mydb").C("mycoll")

	err = coll.Insert(M{"_id": 1})
	c.Assert(err, IsNil)
	err = coll.Insert(M{"_id": 1})
	c.Assert(err, ErrorMatches, ".*duplicate key error.*")
	c.Assert(mgo.IsDup(err), Equals, true)
}

func (s *S) TestIsDupUnique(c *C) {
	session, err := mgo.Dial("localhost:40001")
	c.Assert(err, IsNil)
	defer session.Close()

	index := mgo.Index{
		Key:    []string{"a", "b"},
		Unique: true,
	}

	coll := session.DB("mydb").C("mycoll")

	err = coll.EnsureIndex(index)
	c.Assert(err, IsNil)

	err = coll.Insert(M{"a": 1, "b": 1})
	c.Assert(err, IsNil)
	err = coll.Insert(M{"a": 1, "b": 1})
	c.Assert(err, ErrorMatches, ".*duplicate key error.*")
	c.Assert(mgo.IsDup(err), Equals, true)
}

func (s *S) TestIsDupCapped(c *C) {
	session, err := mgo.Dial("localhost:40001")
	c.Assert(err, IsNil)
	defer session.Close()

	coll := session.DB("mydb").C("mycoll")

	info := &mgo.CollectionInfo{
		ForceIdIndex: true,
		Capped:       true,
		MaxBytes:     1024,
	}
	err = coll.Create(info)
	c.Assert(err, IsNil)

	err = coll.Insert(M{"_id": 1})
	c.Assert(err, IsNil)
	err = coll.Insert(M{"_id": 1})
	// The error was different for capped collections before 2.6.
	c.Assert(err, ErrorMatches, ".*duplicate key.*")
	// The issue is reduced by using IsDup.
	c.Assert(mgo.IsDup(err), Equals, true)
}

func (s *S) TestIsDupFindAndModify(c *C) {
	session, err := mgo.Dial("localhost:40001")
	c.Assert(err, IsNil)
	defer session.Close()

	coll := session.DB("mydb").C("mycoll")

	err = coll.EnsureIndex(mgo.Index{Key: []string{"n"}, Unique: true})
	c.Assert(err, IsNil)

	err = coll.Insert(M{"n": 1})
	c.Assert(err, IsNil)
	err = coll.Insert(M{"n": 2})
	c.Assert(err, IsNil)
	_, err = coll.Find(M{"n": 1}).Apply(mgo.Change{Update: M{"$inc": M{"n": 1}}}, bson.M{})
	c.Assert(err, ErrorMatches, ".*duplicate key error.*")
	c.Assert(mgo.IsDup(err), Equals, true)
}

func (s *S) TestIsDupRetryUpsert(c *C) {
	session, err := mgo.Dial("localhost:40001")
	c.Assert(err, IsNil)
	defer session.Close()

	coll := session.DB("mydb").C("mycoll")

	err = coll.Insert(bson.M{"_id": 1, "x": 1})
	c.Assert(err, IsNil)

	_, err = coll.Upsert(bson.M{"_id": 1, "x": 2}, bson.M{"$set": bson.M{"x": 3}})
	c.Assert(mgo.IsDup(err), Equals, true)

	_, err = coll.Find(bson.M{"_id": 1, "x": 2}).Apply(mgo.Change{
		Update: bson.M{"$set": bson.M{"x": 3}},
		Upsert: true,
	}, nil)
	c.Assert(mgo.IsDup(err), Equals, true)
}

func (s *S) TestFindAndModify(c *C) {
	session, err := mgo.Dial("localhost:40011")
	c.Assert(err, IsNil)
	defer session.Close()

	coll := session.DB("mydb").C("mycoll")

	err = coll.Insert(M{"n": 42})

	session.SetMode(mgo.Monotonic, true)

	result := M{}
	info, err := coll.Find(M{"n": 42}).Apply(mgo.Change{Update: M{"$inc": M{"n": 1}}}, result)
	c.Assert(err, IsNil)
	c.Assert(result["n"], Equals, 42)
	c.Assert(info.Updated, Equals, 1)
	c.Assert(info.Matched, Equals, 1)
	c.Assert(info.Removed, Equals, 0)
	c.Assert(info.UpsertedId, IsNil)

	// A nil result parameter should be acceptable.
	info, err = coll.Find(M{"n": 43}).Apply(mgo.Change{Update: M{"$unset": M{"missing": 1}}}, nil)
	c.Assert(err, IsNil)
	c.Assert(info.Updated, Equals, 1) // On 2.6+ this feels like a server mistake.
	c.Assert(info.Matched, Equals, 1)
	c.Assert(info.Removed, Equals, 0)
	c.Assert(info.UpsertedId, IsNil)

	result = M{}
	info, err = coll.Find(M{"n": 43}).Apply(mgo.Change{Update: M{"$inc": M{"n": 1}}, ReturnNew: true}, result)
	c.Assert(err, IsNil)
	c.Assert(result["n"], Equals, 44)
	c.Assert(info.Updated, Equals, 1)
	c.Assert(info.Removed, Equals, 0)
	c.Assert(info.UpsertedId, IsNil)

	result = M{}
	info, err = coll.Find(M{"n": 50}).Apply(mgo.Change{Upsert: true, Update: M{"n": 51, "o": 52}}, result)
	c.Assert(err, IsNil)
	c.Assert(result["n"], IsNil)
	c.Assert(info.Updated, Equals, 0)
	c.Assert(info.Removed, Equals, 0)
	c.Assert(info.UpsertedId, NotNil)

	result = M{}
	info, err = coll.Find(nil).Sort("-n").Apply(mgo.Change{Update: M{"$inc": M{"n": 1}}, ReturnNew: true}, result)
	c.Assert(err, IsNil)
	c.Assert(result["n"], Equals, 52)
	c.Assert(info.Updated, Equals, 1)
	c.Assert(info.Removed, Equals, 0)
	c.Assert(info.UpsertedId, IsNil)

	result = M{}
	info, err = coll.Find(M{"n": 52}).Select(M{"o": 1}).Apply(mgo.Change{Remove: true}, result)
	c.Assert(err, IsNil)
	c.Assert(result["n"], IsNil)
	c.Assert(result["o"], Equals, 52)
	c.Assert(info.Updated, Equals, 0)
	c.Assert(info.Removed, Equals, 1)
	c.Assert(info.UpsertedId, IsNil)

	result = M{}
	info, err = coll.Find(M{"n": 60}).Apply(mgo.Change{Remove: true}, result)
	c.Assert(err, Equals, mgo.ErrNotFound)
	c.Assert(len(result), Equals, 0)
	c.Assert(info, IsNil)
}

func (s *S) TestFindAndModifyBug997828(c *C) {
	session, err := mgo.Dial("localhost:40001")
	c.Assert(err, IsNil)
	defer session.Close()

	coll := session.DB("mydb").C("mycoll")

	err = coll.Insert(M{"n": "not-a-number"})

	result := make(M)
	_, err = coll.Find(M{"n": "not-a-number"}).Apply(mgo.Change{Update: M{"$inc": M{"n": 1}}}, result)
	c.Assert(err, ErrorMatches, `(exception: )?Cannot apply \$inc .*`)
	if s.versionAtLeast(2, 1) {
		qerr, _ := err.(*mgo.QueryError)
		c.Assert(qerr, NotNil, Commentf("err: %#v", err))
		if s.versionAtLeast(2, 6) {
			// Oh, the dance of error codes. :-(
			c.Assert(qerr.Code, Equals, 16837)
		} else {
			c.Assert(qerr.Code, Equals, 10140)
		}
	} else {
		lerr, _ := err.(*mgo.LastError)
		c.Assert(lerr, NotNil, Commentf("err: %#v", err))
		c.Assert(lerr.Code, Equals, 10140)
	}
}

func (s *S) TestFindAndModifyErrmsgDoc(c *C) {
	session, err := mgo.Dial("localhost:40001")
	c.Assert(err, IsNil)
	defer session.Close()

	coll := session.DB("mydb").C("mycoll")

	err = coll.Insert(M{"errmsg": "an error"})

	var result M
	_, err = coll.Find(M{}).Apply(mgo.Change{Update: M{"$set": M{"n": 1}}}, &result)
	c.Assert(err, IsNil)
}

func (s *S) TestCountCollection(c *C) {
	session, err := mgo.Dial("localhost:40001")
	c.Assert(err, IsNil)
	defer session.Close()

	coll := session.DB("mydb").C("mycoll")

	ns := []int{40, 41, 42}
	for _, n := range ns {
		err := coll.Insert(M{"n": n})
		c.Assert(err, IsNil)
	}

	n, err := coll.Count()
	c.Assert(err, IsNil)
	c.Assert(n, Equals, 3)
}

func (s *S) TestCountQuery(c *C) {
	session, err := mgo.Dial("localhost:40001")
	c.Assert(err, IsNil)
	defer session.Close()

	coll := session.DB("mydb").C("mycoll")

	ns := []int{40, 41, 42}
	for _, n := range ns {
		err := coll.Insert(M{"n": n})
		c.Assert(err, IsNil)
	}

	n, err := coll.Find(M{"n": M{"$gt": 40}}).Count()
	c.Assert(err, IsNil)
	c.Assert(n, Equals, 2)
}

func (s *S) TestCountQuerySorted(c *C) {
	session, err := mgo.Dial("localhost:40001")
	c.Assert(err, IsNil)
	defer session.Close()

	coll := session.DB("mydb").C("mycoll")

	ns := []int{40, 41, 42}
	for _, n := range ns {
		err := coll.Insert(M{"n": n})
		c.Assert(err, IsNil)
	}

	n, err := coll.Find(M{"n": M{"$gt": 40}}).Sort("n").Count()
	c.Assert(err, IsNil)
	c.Assert(n, Equals, 2)
}

func (s *S) TestCountSkipLimit(c *C) {
	session, err := mgo.Dial("localhost:40001")
	c.Assert(err, IsNil)
	defer session.Close()

	coll := session.DB("mydb").C("mycoll")

	ns := []int{40, 41, 42, 43, 44}
	for _, n := range ns {
		err := coll.Insert(M{"n": n})
		c.Assert(err, IsNil)
	}

	n, err := coll.Find(nil).Skip(1).Limit(3).Count()
	c.Assert(err, IsNil)
	c.Assert(n, Equals, 3)

	n, err = coll.Find(nil).Skip(1).Limit(5).Count()
	c.Assert(err, IsNil)
	c.Assert(n, Equals, 4)
}

func (s *S) TestQueryExplain(c *C) {
	session, err := mgo.Dial("localhost:40001")
	c.Assert(err, IsNil)
	defer session.Close()

	coll := session.DB("mydb").C("mycoll")

	ns := []int{40, 41, 42}
	for _, n := range ns {
		err := coll.Insert(M{"n": n})
		c.Assert(err, IsNil)
	}

	m := M{}
	query := coll.Find(nil).Limit(2)
	err = query.Explain(m)
	c.Assert(err, IsNil)
	if m["queryPlanner"] != nil {
		c.Assert(m["executionStats"].(M)["totalDocsExamined"], Equals, 2)
	} else {
		c.Assert(m["cursor"], Equals, "BasicCursor")
		c.Assert(m["nscanned"], Equals, 2)
		c.Assert(m["n"], Equals, 2)
	}

	n := 0
	var result M
	iter := query.Iter()
	for iter.Next(&result) {
		n++
	}
	c.Assert(iter.Close(), IsNil)
	c.Assert(n, Equals, 2)
}

func (s *S) TestQuerySetMaxScan(c *C) {
	session, err := mgo.Dial("localhost:40001")
	c.Assert(err, IsNil)
	defer session.Close()
	coll := session.DB("mydb").C("mycoll")

	ns := []int{40, 41, 42}
	for _, n := range ns {
		err := coll.Insert(M{"n": n})
		c.Assert(err, IsNil)
	}

	query := coll.Find(nil).SetMaxScan(2)
	var result []M
	err = query.All(&result)
	c.Assert(err, IsNil)
	c.Assert(result, HasLen, 2)
}

func (s *S) TestQuerySetMaxTime(c *C) {
	if !s.versionAtLeast(2, 6) {
		c.Skip("SetMaxTime only supported in 2.6+")
	}

	session, err := mgo.Dial("localhost:40001")
	c.Assert(err, IsNil)
	defer session.Close()
	coll := session.DB("mydb").C("mycoll")

	for i := 0; i < 1000; i++ {
		err := coll.Insert(M{"n": i})
		c.Assert(err, IsNil)
	}

	query := coll.Find(nil)
	query.SetMaxTime(1 * time.Millisecond)
	query.Batch(2)
	var result []M
	err = query.All(&result)
	c.Assert(err, ErrorMatches, "operation exceeded time limit")
}

func (s *S) TestQueryHint(c *C) {
	session, err := mgo.Dial("localhost:40001")
	c.Assert(err, IsNil)
	defer session.Close()

	coll := session.DB("mydb").C("mycoll")
	coll.EnsureIndexKey("a")

	m := M{}
	err = coll.Find(nil).Hint("a").Explain(m)
	c.Assert(err, IsNil)

	if m["queryPlanner"] != nil {
		m = m["queryPlanner"].(M)
		m = m["winningPlan"].(M)
		m = m["inputStage"].(M)
		c.Assert(m["indexName"], Equals, "a_1")
	} else {
		c.Assert(m["indexBounds"], NotNil)
		c.Assert(m["indexBounds"].(M)["a"], NotNil)
	}
}

func (s *S) TestQueryComment(c *C) {
	session, err := mgo.Dial("localhost:40001")
	c.Assert(err, IsNil)
	defer session.Close()

	db := session.DB("mydb")
	coll := db.C("mycoll")

	err = db.Run(bson.M{"profile": 2}, nil)
	c.Assert(err, IsNil)

	ns := []int{40, 41, 42}
	for _, n := range ns {
		err := coll.Insert(M{"n": n})
		c.Assert(err, IsNil)
	}

	query := coll.Find(bson.M{"n": 41})
	query.Comment("some comment")
	err = query.One(nil)
	c.Assert(err, IsNil)

	query = coll.Find(bson.M{"n": 41})
	query.Comment("another comment")
	err = query.One(nil)
	c.Assert(err, IsNil)

	commentField := "query.$comment"
	nField := "query.$query.n"
	if s.versionAtLeast(3, 2) {
		commentField = "query.comment"
		nField = "query.filter.n"
	}
	n, err := session.DB("mydb").C("system.profile").Find(bson.M{nField: 41, commentField: "some comment"}).Count()
	c.Assert(err, IsNil)
	c.Assert(n, Equals, 1)
}

func (s *S) TestFindOneNotFound(c *C) {
	session, err := mgo.Dial("localhost:40001")
	c.Assert(err, IsNil)
	defer session.Close()

	coll := session.DB("mydb").C("mycoll")

	result := struct{ A, B int }{}
	err = coll.Find(M{"a": 1}).One(&result)
	c.Assert(err, Equals, mgo.ErrNotFound)
	c.Assert(err, ErrorMatches, "not found")
	c.Assert(err == mgo.ErrNotFound, Equals, true)
}

func (s *S) TestFindIterNotFound(c *C) {
	session, err := mgo.Dial("localhost:40001")
	c.Assert(err, IsNil)
	defer session.Close()

	coll := session.DB("mydb").C("mycoll")

	result := struct{ A, B int }{}
	iter := coll.Find(M{"a": 1}).Iter()
	ok := iter.Next(&result)
	c.Assert(ok, Equals, false)
	c.Assert(iter.Err(), IsNil)
}

func (s *S) TestFindNil(c *C) {
	session, err := mgo.Dial("localhost:40001")
	c.Assert(err, IsNil)
	defer session.Close()

	coll := session.DB("mydb").C("mycoll")
	err = coll.Insert(M{"n": 1})
	c.Assert(err, IsNil)

	result := struct{ N int }{}

	err = coll.Find(nil).One(&result)
	c.Assert(err, IsNil)
	c.Assert(result.N, Equals, 1)
}

func (s *S) TestFindId(c *C) {
	session, err := mgo.Dial("localhost:40001")
	c.Assert(err, IsNil)
	defer session.Close()

	coll := session.DB("mydb").C("mycoll")
	err = coll.Insert(M{"_id": 41, "n": 41})
	c.Assert(err, IsNil)
	err = coll.Insert(M{"_id": 42, "n": 42})
	c.Assert(err, IsNil)

	result := struct{ N int }{}

	err = coll.FindId(42).One(&result)
	c.Assert(err, IsNil)
	c.Assert(result.N, Equals, 42)
}

func (s *S) TestFindIterAll(c *C) {
	session, err := mgo.Dial("localhost:40001")
	c.Assert(err, IsNil)
	defer session.Close()

	coll := session.DB("mydb").C("mycoll")

	ns := []int{40, 41, 42, 43, 44, 45, 46}
	for _, n := range ns {
		coll.Insert(M{"n": n})
	}

	session.Refresh() // Release socket.

	mgo.ResetStats()

	iter := coll.Find(M{"n": M{"$gte": 42}}).Sort("$natural").Prefetch(0).Batch(2).Iter()
	result := struct{ N int }{}
	for i := 2; i < 7; i++ {
		ok := iter.Next(&result)
		c.Assert(ok, Equals, true, Commentf("err=%v", err))
		c.Assert(result.N, Equals, ns[i])
		if i == 1 {
			stats := mgo.GetStats()
			c.Assert(stats.ReceivedDocs, Equals, 2)
		}
	}

	ok := iter.Next(&result)
	c.Assert(ok, Equals, false)
	c.Assert(iter.Close(), IsNil)

	session.Refresh() // Release socket.

	stats := mgo.GetStats()
	c.Assert(stats.SentOps, Equals, 3)     // 1*QUERY_OP + 2*GET_MORE_OP
	c.Assert(stats.ReceivedOps, Equals, 3) // and their REPLY_OPs.
	if s.versionAtLeast(3, 2) {
		// In 3.2+ responses come in batches inside the op reply docs.
		c.Assert(stats.ReceivedDocs, Equals, 3)
	} else {
		c.Assert(stats.ReceivedDocs, Equals, 5)
	}
	c.Assert(stats.SocketsInUse, Equals, 0)
}

func (s *S) TestFindIterTwiceWithSameQuery(c *C) {
	session, err := mgo.Dial("localhost:40001")
	c.Assert(err, IsNil)
	defer session.Close()

	coll := session.DB("mydb").C("mycoll")

	for i := 40; i != 47; i++ {
		err := coll.Insert(M{"n": i})
		c.Assert(err, IsNil)
	}

	query := coll.Find(M{}).Sort("n")

	iter1 := query.Skip(1).Iter()
	iter2 := query.Skip(2).Iter()

	var result struct{ N int }
	ok := iter2.Next(&result)
	c.Assert(ok, Equals, true)
	c.Assert(result.N, Equals, 42)
	ok = iter1.Next(&result)
	c.Assert(ok, Equals, true)
	c.Assert(result.N, Equals, 41)
}

func (s *S) TestFindIterWithoutResults(c *C) {
	session, err := mgo.Dial("localhost:40001")
	c.Assert(err, IsNil)
	defer session.Close()

	coll := session.DB("mydb").C("mycoll")
	coll.Insert(M{"n": 42})

	iter := coll.Find(M{"n": 0}).Iter()

	result := struct{ N int }{}
	ok := iter.Next(&result)
	c.Assert(ok, Equals, false)
	c.Assert(iter.Close(), IsNil)
	c.Assert(result.N, Equals, 0)
}

func (s *S) TestFindIterLimit(c *C) {
	session, err := mgo.Dial("localhost:40001")
	c.Assert(err, IsNil)
	defer session.Close()

	coll := session.DB("mydb").C("mycoll")

	ns := []int{40, 41, 42, 43, 44, 45, 46}
	for _, n := range ns {
		err := coll.Insert(M{"n": n})
		c.Assert(err, IsNil)
	}

	session.Refresh() // Release socket.

	mgo.ResetStats()

	query := coll.Find(M{"n": M{"$gte": 42}}).Sort("$natural").Limit(3)
	iter := query.Iter()

	result := struct{ N int }{}
	for i := 2; i < 5; i++ {
		ok := iter.Next(&result)
		c.Assert(ok, Equals, true)
		c.Assert(result.N, Equals, ns[i])
	}

	ok := iter.Next(&result)
	c.Assert(ok, Equals, false)
	c.Assert(iter.Close(), IsNil)

	session.Refresh() // Release socket.

	stats := mgo.GetStats()
	if s.versionAtLeast(3, 2) {
		// Limit works properly in 3.2+, and results are batched in single doc.
		c.Assert(stats.SentOps, Equals, 1)     // 1*QUERY_OP
		c.Assert(stats.ReceivedOps, Equals, 1) // and its REPLY_OP
		c.Assert(stats.ReceivedDocs, Equals, 1)
	} else {
		c.Assert(stats.SentOps, Equals, 2)     // 1*QUERY_OP + 1*KILL_CURSORS_OP
		c.Assert(stats.ReceivedOps, Equals, 1) // and its REPLY_OP
		c.Assert(stats.ReceivedDocs, Equals, 3)
	}
	c.Assert(stats.SocketsInUse, Equals, 0)
}

<<<<<<< HEAD
func (s *S) TestResumeIter(c *C) {
	if !s.versionAtLeast(3, 2) {
		c.Skip("getMore depends on MongoDB 3.2+")
	}
	const numDocuments = 10

	session, err := mgo.Dial("localhost:40001")
	session.SetBatch(4)
	c.Assert(err, IsNil)
	defer session.Close()

	session.SetBatch(3)

	coll := session.DB("mydb").C("mycoll")
	for i := 0; i < numDocuments; i++ {
		coll.Insert(M{"n": i})
	}

	got := struct {
		N int
	}{}

	// Test random cursor should return error
	iter := coll.NewIter(nil, nil, 42, nil)
	c.Assert(iter.Next(&got), Equals, false)
	c.Assert(iter.Err(), Not(IsNil))

	// Get an iterator to resume from later, ensure it works
	iter = coll.Find(bson.M{}).Batch(2).Iter()
	c.Assert(iter.Next(&got), Equals, true)
	c.Assert(iter.Err(), IsNil)
	c.Assert(got.N, Equals, 0)

	// Test state returns the cursor ID, and firstBatch
	id, batch := iter.State()
	c.Assert(id, Not(Equals), 0)
	c.Assert(len(batch), Equals, 1)

	// Resume the cursor
	newIter := coll.NewIter(nil, batch, id, nil)
	c.Assert(newIter, Not(IsNil))

	// Ensure we get the rest when calling Next, including the one from the
	// original firstBatch
	for i := 1; i < numDocuments; i++ {
		c.Assert(newIter.Next(&got), Equals, true)
		c.Assert(newIter.Err(), IsNil)
		c.Assert(got.N, Equals, i)
	}

	// Next returns false
	c.Assert(newIter.Next(&got), Equals, false)

	// Done returns true
	c.Assert(newIter.Done(), Equals, true)

	// Ensure state reports no data, no cursor ID
	id, batch = newIter.State()
	c.Assert(id, Equals, int64(0))
	c.Assert(len(batch), Equals, 0)
}

var cursorTimeout = flag.Bool("cursor-timeout", false, "Enable cursor timeout test")
=======
var cursorTimeout = flag.Bool("cursor-timeout", false, "Enable cursor timeout tests")
>>>>>>> 8183c81d

func (s *S) TestFindIterCursorTimeout(c *C) {
	if !*cursorTimeout {
		c.Skip("-cursor-timeout")
	}
	session, err := mgo.Dial("localhost:40001")
	c.Assert(err, IsNil)
	defer session.Close()

	type Doc struct {
		Id int "_id"
	}

	coll := session.DB("test").C("test")
	coll.Remove(nil)
	for i := 0; i < 100; i++ {
		err = coll.Insert(Doc{i})
		c.Assert(err, IsNil)
	}

	session.SetBatch(1)
	iter := coll.Find(nil).Iter()
	var doc Doc
	if !iter.Next(&doc) {
		c.Fatalf("iterator failed to return any documents")
	}

	for i := 10; i > 0; i-- {
		c.Logf("Sleeping... %d minutes to go...", i)
		time.Sleep(1*time.Minute + 2*time.Second)
	}

	// Drain any existing documents that were fetched.
	if !iter.Next(&doc) {
		c.Fatalf("iterator with timed out cursor failed to return previously cached document")
	}
	if iter.Next(&doc) {
		c.Fatalf("timed out cursor returned document")
	}

	c.Assert(iter.Err(), Equals, mgo.ErrCursor)
}

func (s *S) TestFindIterCursorNoTimeout(c *C) {
	if !*cursorTimeout {
		c.Skip("-cursor-timeout")
	}
	session, err := mgo.Dial("localhost:40001")
	c.Assert(err, IsNil)
	defer session.Close()

	session.SetCursorTimeout(0)

	type Doc struct {
		Id int "_id"
	}

	coll := session.DB("test").C("test")
	coll.Remove(nil)
	for i := 0; i < 100; i++ {
		err = coll.Insert(Doc{i})
		c.Assert(err, IsNil)
	}

	session.SetBatch(1)
	iter := coll.Find(nil).Iter()
	var doc Doc
	if !iter.Next(&doc) {
		c.Fatalf("iterator failed to return any documents")
	}

	for i := 10; i > 0; i-- {
		c.Logf("Sleeping... %d minutes to go...", i)
		time.Sleep(1*time.Minute + 2*time.Second)
	}

	// Drain any existing documents that were fetched.
	if !iter.Next(&doc) {
		c.Fatalf("iterator failed to return previously cached document")
	}
	for i := 1; i < 100; i++ {
		if !iter.Next(&doc) {
			c.Errorf("iterator failed on iteration %d", i)
			break
		}
	}
	if iter.Next(&doc) {
		c.Error("iterator returned more than 100 documents")
	}

	c.Assert(iter.Err(), IsNil)
}

func (s *S) TestTooManyItemsLimitBug(c *C) {
	if *fast {
		c.Skip("-fast")
	}

	session, err := mgo.Dial("localhost:40001")
	c.Assert(err, IsNil)
	defer session.Close()
	defer runtime.GOMAXPROCS(runtime.GOMAXPROCS(runtime.NumCPU()))

	mgo.SetDebug(false)
	coll := session.DB("mydb").C("mycoll")
	words := strings.Split("foo bar baz", " ")
	for i := 0; i < 5; i++ {
		words = append(words, words...)
	}
	doc := bson.D{{"words", words}}
	inserts := 10000
	limit := 5000
	iters := 0
	c.Assert(inserts > limit, Equals, true)
	for i := 0; i < inserts; i++ {
		err := coll.Insert(&doc)
		c.Assert(err, IsNil)
	}
	iter := coll.Find(nil).Limit(limit).Iter()
	for iter.Next(&doc) {
		if iters%100 == 0 {
			c.Logf("Seen %d docments", iters)
		}
		iters++
	}
	c.Assert(iter.Close(), IsNil)
	c.Assert(iters, Equals, limit)
}

func (s *S) TestBatchSizeZeroGetMore(c *C) {
	if *fast {
		c.Skip("-fast")
	}

	session, err := mgo.Dial("localhost:40001")
	c.Assert(err, IsNil)
	defer session.Close()
	defer runtime.GOMAXPROCS(runtime.GOMAXPROCS(runtime.NumCPU()))

	mgo.SetDebug(false)
	coll := session.DB("mydb").C("mycoll")
	words := strings.Split("foo bar baz", " ")
	for i := 0; i < 5; i++ {
		words = append(words, words...)
	}
	doc := bson.D{{"words", words}}
	inserts := 10000
	iters := 0
	for i := 0; i < inserts; i++ {
		err := coll.Insert(&doc)
		c.Assert(err, IsNil)
	}
	iter := coll.Find(nil).Iter()
	for iter.Next(&doc) {
		if iters%100 == 0 {
			c.Logf("Seen %d docments", iters)
		}
		iters++
	}
	c.Assert(iter.Close(), IsNil)
}

func serverCursorsOpen(session *mgo.Session) int {
	var result struct {
		Cursors struct {
			TotalOpen int `bson:"totalOpen"`
			TimedOut  int `bson:"timedOut"`
		}
	}
	err := session.Run("serverStatus", &result)
	if err != nil {
		panic(err)
	}
	return result.Cursors.TotalOpen
}

func (s *S) TestFindIterLimitWithMore(c *C) {
	session, err := mgo.Dial("localhost:40001")
	c.Assert(err, IsNil)
	defer session.Close()

	coll := session.DB("mydb").C("mycoll")

	// Insane amounts of logging otherwise due to the
	// amount of data being shuffled.
	mgo.SetDebug(false)
	defer mgo.SetDebug(true)

	// Should amount to more than 4MB bson payload,
	// the default limit per result chunk.
	const total = 4096
	var d struct{ A [1024]byte }
	docs := make([]interface{}, total)
	for i := 0; i < total; i++ {
		docs[i] = &d
	}
	err = coll.Insert(docs...)
	c.Assert(err, IsNil)

	n, err := coll.Count()
	c.Assert(err, IsNil)
	c.Assert(n, Equals, total)

	// First, try restricting to a single chunk with a negative limit.
	nresults := 0
	iter := coll.Find(nil).Limit(-total).Iter()
	var discard struct{}
	for iter.Next(&discard) {
		nresults++
	}
	if nresults < total/2 || nresults >= total {
		c.Fatalf("Bad result size with negative limit: %d", nresults)
	}

	cursorsOpen := serverCursorsOpen(session)

	// Try again, with a positive limit. Should reach the end now,
	// using multiple chunks.
	nresults = 0
	iter = coll.Find(nil).Limit(total).Iter()
	for iter.Next(&discard) {
		nresults++
	}
	c.Assert(nresults, Equals, total)

	// Ensure the cursor used is properly killed.
	c.Assert(serverCursorsOpen(session), Equals, cursorsOpen)

	// Edge case, -MinInt == -MinInt.
	nresults = 0
	iter = coll.Find(nil).Limit(math.MinInt32).Iter()
	for iter.Next(&discard) {
		nresults++
	}
	if nresults < total/2 || nresults >= total {
		c.Fatalf("Bad result size with MinInt32 limit: %d", nresults)
	}
}

func (s *S) TestFindIterLimitWithBatch(c *C) {
	session, err := mgo.Dial("localhost:40001")
	c.Assert(err, IsNil)
	defer session.Close()

	coll := session.DB("mydb").C("mycoll")

	ns := []int{40, 41, 42, 43, 44, 45, 46}
	for _, n := range ns {
		coll.Insert(M{"n": n})
	}

	// Ping the database to ensure the nonce has been received already.
	c.Assert(session.Ping(), IsNil)

	session.Refresh() // Release socket.

	mgo.ResetStats()

	query := coll.Find(M{"n": M{"$gte": 42}}).Sort("$natural").Limit(3).Batch(2)
	iter := query.Iter()
	result := struct{ N int }{}
	for i := 2; i < 5; i++ {
		ok := iter.Next(&result)
		c.Assert(ok, Equals, true)
		c.Assert(result.N, Equals, ns[i])
		if i == 3 {
			stats := mgo.GetStats()
			if s.versionAtLeast(3, 2) {
				// In 3.2+ responses come in batches inside the op reply docs.
				c.Assert(stats.ReceivedDocs, Equals, 1)
			} else {
				c.Assert(stats.ReceivedDocs, Equals, 2)
			}
		}
	}

	ok := iter.Next(&result)
	c.Assert(ok, Equals, false)
	c.Assert(iter.Close(), IsNil)

	session.Refresh() // Release socket.

	stats := mgo.GetStats()
	if s.versionAtLeast(3, 2) {
		// In 3.2+ limit works properly even with multiple batches..
		c.Assert(stats.SentOps, Equals, 2)     // 1*QUERY_OP + 1*GET_MORE_OP
		c.Assert(stats.ReceivedOps, Equals, 2) // and its REPLY_OPs

		// In 3.2+ responses come in batches inside the op reply docs.
		c.Assert(stats.ReceivedDocs, Equals, 2)
	} else {
		c.Assert(stats.SentOps, Equals, 3)     // 1*QUERY_OP + 1*GET_MORE_OP + 1*KILL_CURSORS_OP
		c.Assert(stats.ReceivedOps, Equals, 2) // and its REPLY_OPs
		c.Assert(stats.ReceivedDocs, Equals, 3)
	}
	c.Assert(stats.SocketsInUse, Equals, 0)
}

func (s *S) TestFindIterSortWithBatch(c *C) {
	session, err := mgo.Dial("localhost:40001")
	c.Assert(err, IsNil)
	defer session.Close()

	coll := session.DB("mydb").C("mycoll")

	ns := []int{40, 41, 42, 43, 44, 45, 46}
	for _, n := range ns {
		coll.Insert(M{"n": n})
	}

	// Without this, the logic above breaks because Mongo refuses to
	// return a cursor with an in-memory sort.
	coll.EnsureIndexKey("n")

	// Ping the database to ensure the nonce has been received already.
	c.Assert(session.Ping(), IsNil)

	session.Refresh() // Release socket.

	mgo.ResetStats()

	query := coll.Find(M{"n": M{"$lte": 44}}).Sort("-n").Batch(2)
	iter := query.Iter()
	ns = []int{46, 45, 44, 43, 42, 41, 40}
	result := struct{ N int }{}
	for i := 2; i < len(ns); i++ {
		c.Logf("i=%d", i)
		ok := iter.Next(&result)
		c.Assert(ok, Equals, true)
		c.Assert(result.N, Equals, ns[i])
		if i == 3 {
			stats := mgo.GetStats()
			if s.versionAtLeast(3, 2) {
				// Find command in 3.2+ bundles batches in a single document.
				c.Assert(stats.ReceivedDocs, Equals, 1)
			} else {
				c.Assert(stats.ReceivedDocs, Equals, 2)
			}
		}
	}

	ok := iter.Next(&result)
	c.Assert(ok, Equals, false)
	c.Assert(iter.Close(), IsNil)

	session.Refresh() // Release socket.

	stats := mgo.GetStats()
	c.Assert(stats.SentOps, Equals, 3)     // 1*QUERY_OP + 2*GET_MORE_OP
	c.Assert(stats.ReceivedOps, Equals, 3) // and its REPLY_OPs
	if s.versionAtLeast(3, 2) {
		// Find command in 3.2+ bundles batches in a single document.
		c.Assert(stats.ReceivedDocs, Equals, 3)
	} else {
		c.Assert(stats.ReceivedDocs, Equals, 5)
	}
	c.Assert(stats.SocketsInUse, Equals, 0)
}

// Test tailable cursors in a situation where Next has to sleep to
// respect the timeout requested on Tail.
func (s *S) TestFindTailTimeoutWithSleep(c *C) {
	if *fast {
		c.Skip("-fast")
	}

	session, err := mgo.Dial("localhost:40001")
	c.Assert(err, IsNil)
	defer session.Close()

	cresult := struct{ ErrMsg string }{}

	db := session.DB("mydb")
	err = db.Run(bson.D{{"create", "mycoll"}, {"capped", true}, {"size", 1024}}, &cresult)
	c.Assert(err, IsNil)
	c.Assert(cresult.ErrMsg, Equals, "")
	coll := db.C("mycoll")

	ns := []int{40, 41, 42, 43, 44, 45, 46}
	for _, n := range ns {
		coll.Insert(M{"n": n})
	}

	session.Refresh() // Release socket.

	mgo.ResetStats()

	timeout := 5 * time.Second

	query := coll.Find(M{"n": M{"$gte": 42}}).Sort("$natural").Prefetch(0).Batch(2)
	iter := query.Tail(timeout)

	n := len(ns)
	result := struct{ N int }{}
	for i := 2; i != n; i++ {
		ok := iter.Next(&result)
		c.Assert(ok, Equals, true)
		c.Assert(iter.Err(), IsNil)
		c.Assert(iter.Timeout(), Equals, false)
		c.Assert(result.N, Equals, ns[i])
		if i == 3 { // The batch boundary.
			stats := mgo.GetStats()
			c.Assert(stats.ReceivedDocs, Equals, 2)
		}
	}

	mgo.ResetStats()

	// The following call to Next will block.
	done := make(chan bool)
	defer func() { <-done }()
	go func() {
		// The internal AwaitData timing of MongoDB is around 2 seconds,
		// so this should force mgo to sleep at least once by itself to
		// respect the requested timeout.
		c.Logf("[GOROUTINE] Starting and sleeping...")
		time.Sleep(timeout - 2*time.Second)
		c.Logf("[GOROUTINE] Woke up...")
		session := session.New()
		c.Logf("[GOROUTINE] Session created and will insert...")
		err := coll.Insert(M{"n": 47})
		c.Logf("[GOROUTINE] Insert attempted, err=%v...", err)
		session.Close()
		c.Logf("[GOROUTINE] Session closed.")
		c.Check(err, IsNil)
		done <- true
	}()

	c.Log("Will wait for Next with N=47...")
	ok := iter.Next(&result)
	c.Log("Next unblocked...")
	c.Assert(ok, Equals, true)

	c.Assert(iter.Err(), IsNil)
	c.Assert(iter.Timeout(), Equals, false)
	c.Assert(result.N, Equals, 47)
	c.Log("Got Next with N=47!")

	c.Log("Will wait for a result which will never come...")

	started := time.Now()
	ok = iter.Next(&result)
	c.Assert(ok, Equals, false)
	c.Assert(iter.Err(), IsNil)
	c.Assert(iter.Timeout(), Equals, true)
	c.Assert(started.Before(time.Now().Add(-timeout)), Equals, true)

	c.Log("Will now reuse the timed out tail cursor...")

	coll.Insert(M{"n": 48})
	ok = iter.Next(&result)
	c.Assert(ok, Equals, true)
	c.Assert(iter.Close(), IsNil)
	c.Assert(iter.Timeout(), Equals, false)
	c.Assert(result.N, Equals, 48)
}

// Test tailable cursors in a situation where Next never gets to sleep once
// to respect the timeout requested on Tail.
func (s *S) TestFindTailTimeoutNoSleep(c *C) {
	session, err := mgo.Dial("localhost:40001")
	c.Assert(err, IsNil)
	defer session.Close()

	cresult := struct{ ErrMsg string }{}

	db := session.DB("mydb")
	err = db.Run(bson.D{{"create", "mycoll"}, {"capped", true}, {"size", 1024}}, &cresult)
	c.Assert(err, IsNil)
	c.Assert(cresult.ErrMsg, Equals, "")
	coll := db.C("mycoll")

	ns := []int{40, 41, 42, 43, 44, 45, 46}
	for _, n := range ns {
		coll.Insert(M{"n": n})
	}

	session.Refresh() // Release socket.

	mgo.ResetStats()

	timeout := 1 * time.Second

	query := coll.Find(M{"n": M{"$gte": 42}}).Sort("$natural").Prefetch(0).Batch(2)
	iter := query.Tail(timeout)

	n := len(ns)
	result := struct{ N int }{}
	for i := 2; i != n; i++ {
		ok := iter.Next(&result)
		c.Assert(ok, Equals, true)
		c.Assert(iter.Err(), IsNil)
		c.Assert(iter.Timeout(), Equals, false)
		c.Assert(result.N, Equals, ns[i])
		if i == 3 { // The batch boundary.
			stats := mgo.GetStats()
			c.Assert(stats.ReceivedDocs, Equals, 2)
		}
	}

	// The following call to Next will block.
	go func() {
		// The internal AwaitData timing of MongoDB is around 2 seconds,
		// so this item should arrive within the AwaitData threshold.
		time.Sleep(500 * time.Millisecond)
		session := session.New()
		defer session.Close()
		coll := session.DB("mydb").C("mycoll")
		coll.Insert(M{"n": 47})
	}()

	c.Log("Will wait for Next with N=47...")
	ok := iter.Next(&result)
	c.Assert(ok, Equals, true)
	c.Assert(iter.Err(), IsNil)
	c.Assert(iter.Timeout(), Equals, false)
	c.Assert(result.N, Equals, 47)
	c.Log("Got Next with N=47!")

	c.Log("Will wait for a result which will never come...")

	started := time.Now()
	ok = iter.Next(&result)
	c.Assert(ok, Equals, false)
	c.Assert(iter.Err(), IsNil)
	c.Assert(iter.Timeout(), Equals, true)
	c.Assert(started.Before(time.Now().Add(-timeout)), Equals, true)

	c.Log("Will now reuse the timed out tail cursor...")

	coll.Insert(M{"n": 48})
	ok = iter.Next(&result)
	c.Assert(ok, Equals, true)
	c.Assert(iter.Close(), IsNil)
	c.Assert(iter.Timeout(), Equals, false)
	c.Assert(result.N, Equals, 48)
}

// Test tailable cursors in a situation where Next never gets to sleep once
// to respect the timeout requested on Tail.
func (s *S) TestFindTailNoTimeout(c *C) {
	if *fast {
		c.Skip("-fast")
	}

	session, err := mgo.Dial("localhost:40001")
	c.Assert(err, IsNil)
	defer session.Close()

	cresult := struct{ ErrMsg string }{}

	db := session.DB("mydb")
	err = db.Run(bson.D{{"create", "mycoll"}, {"capped", true}, {"size", 1024}}, &cresult)
	c.Assert(err, IsNil)
	c.Assert(cresult.ErrMsg, Equals, "")
	coll := db.C("mycoll")

	ns := []int{40, 41, 42, 43, 44, 45, 46}
	for _, n := range ns {
		coll.Insert(M{"n": n})
	}

	session.Refresh() // Release socket.

	mgo.ResetStats()

	query := coll.Find(M{"n": M{"$gte": 42}}).Sort("$natural").Prefetch(0).Batch(2)
	iter := query.Tail(-1)
	c.Assert(err, IsNil)

	n := len(ns)
	result := struct{ N int }{}
	for i := 2; i != n; i++ {
		ok := iter.Next(&result)
		c.Assert(ok, Equals, true)
		c.Assert(result.N, Equals, ns[i])
		if i == 3 { // The batch boundary.
			stats := mgo.GetStats()
			c.Assert(stats.ReceivedDocs, Equals, 2)
		}
	}

	mgo.ResetStats()

	// The following call to Next will block.
	go func() {
		time.Sleep(5e8)
		session := session.New()
		defer session.Close()
		coll := session.DB("mydb").C("mycoll")
		coll.Insert(M{"n": 47})
	}()

	c.Log("Will wait for Next with N=47...")
	ok := iter.Next(&result)
	c.Assert(ok, Equals, true)
	c.Assert(iter.Err(), IsNil)
	c.Assert(iter.Timeout(), Equals, false)
	c.Assert(result.N, Equals, 47)
	c.Log("Got Next with N=47!")

	c.Log("Will wait for a result which will never come...")

	gotNext := make(chan bool)
	go func() {
		ok := iter.Next(&result)
		gotNext <- ok
	}()

	select {
	case ok := <-gotNext:
		c.Fatalf("Next returned: %v", ok)
	case <-time.After(3e9):
		// Good. Should still be sleeping at that point.
	}

	// Closing the session should cause Next to return.
	session.Close()

	select {
	case ok := <-gotNext:
		c.Assert(ok, Equals, false)
		c.Assert(iter.Err(), ErrorMatches, "Closed explicitly")
		c.Assert(iter.Timeout(), Equals, false)
	case <-time.After(1e9):
		c.Fatal("Closing the session did not unblock Next")
	}
}

func (s *S) TestIterNextResetsResult(c *C) {
	session, err := mgo.Dial("localhost:40001")
	c.Assert(err, IsNil)
	defer session.Close()

	coll := session.DB("mydb").C("mycoll")

	ns := []int{1, 2, 3}
	for _, n := range ns {
		coll.Insert(M{"n" + strconv.Itoa(n): n})
	}

	query := coll.Find(nil).Sort("$natural")

	i := 0
	var sresult *struct{ N1, N2, N3 int }
	iter := query.Iter()
	for iter.Next(&sresult) {
		switch i {
		case 0:
			c.Assert(sresult.N1, Equals, 1)
			c.Assert(sresult.N2+sresult.N3, Equals, 0)
		case 1:
			c.Assert(sresult.N2, Equals, 2)
			c.Assert(sresult.N1+sresult.N3, Equals, 0)
		case 2:
			c.Assert(sresult.N3, Equals, 3)
			c.Assert(sresult.N1+sresult.N2, Equals, 0)
		}
		i++
	}
	c.Assert(iter.Close(), IsNil)

	i = 0
	var mresult M
	iter = query.Iter()
	for iter.Next(&mresult) {
		delete(mresult, "_id")
		switch i {
		case 0:
			c.Assert(mresult, DeepEquals, M{"n1": 1})
		case 1:
			c.Assert(mresult, DeepEquals, M{"n2": 2})
		case 2:
			c.Assert(mresult, DeepEquals, M{"n3": 3})
		}
		i++
	}
	c.Assert(iter.Close(), IsNil)

	i = 0
	var iresult interface{}
	iter = query.Iter()
	for iter.Next(&iresult) {
		mresult, ok := iresult.(bson.M)
		c.Assert(ok, Equals, true, Commentf("%#v", iresult))
		delete(mresult, "_id")
		switch i {
		case 0:
			c.Assert(mresult, DeepEquals, bson.M{"n1": 1})
		case 1:
			c.Assert(mresult, DeepEquals, bson.M{"n2": 2})
		case 2:
			c.Assert(mresult, DeepEquals, bson.M{"n3": 3})
		}
		i++
	}
	c.Assert(iter.Close(), IsNil)
}

func (s *S) TestFindForOnIter(c *C) {
	session, err := mgo.Dial("localhost:40001")
	c.Assert(err, IsNil)
	defer session.Close()

	coll := session.DB("mydb").C("mycoll")

	ns := []int{40, 41, 42, 43, 44, 45, 46}
	for _, n := range ns {
		coll.Insert(M{"n": n})
	}

	session.Refresh() // Release socket.

	mgo.ResetStats()

	query := coll.Find(M{"n": M{"$gte": 42}}).Sort("$natural").Prefetch(0).Batch(2)
	iter := query.Iter()

	i := 2
	var result *struct{ N int }
	err = iter.For(&result, func() error {
		c.Assert(i < 7, Equals, true)
		c.Assert(result.N, Equals, ns[i])
		if i == 1 {
			stats := mgo.GetStats()
			if s.versionAtLeast(3, 2) {
				// Find command in 3.2+ bundles batches in a single document.
				c.Assert(stats.ReceivedDocs, Equals, 1)
			} else {
				c.Assert(stats.ReceivedDocs, Equals, 2)
			}
		}
		i++
		return nil
	})
	c.Assert(err, IsNil)

	session.Refresh() // Release socket.

	stats := mgo.GetStats()
	c.Assert(stats.SentOps, Equals, 3)     // 1*QUERY_OP + 2*GET_MORE_OP
	c.Assert(stats.ReceivedOps, Equals, 3) // and their REPLY_OPs.
	if s.versionAtLeast(3, 2) {
		// Find command in 3.2+ bundles batches in a single document.
		c.Assert(stats.ReceivedDocs, Equals, 3)
	} else {
		c.Assert(stats.ReceivedDocs, Equals, 5)
	}
	c.Assert(stats.SocketsInUse, Equals, 0)
}

func (s *S) TestFindFor(c *C) {
	session, err := mgo.Dial("localhost:40001")
	c.Assert(err, IsNil)
	defer session.Close()

	coll := session.DB("mydb").C("mycoll")

	ns := []int{40, 41, 42, 43, 44, 45, 46}
	for _, n := range ns {
		coll.Insert(M{"n": n})
	}

	session.Refresh() // Release socket.

	mgo.ResetStats()

	query := coll.Find(M{"n": M{"$gte": 42}}).Sort("$natural").Prefetch(0).Batch(2)

	i := 2
	var result *struct{ N int }
	err = query.For(&result, func() error {
		c.Assert(i < 7, Equals, true)
		c.Assert(result.N, Equals, ns[i])
		if i == 1 {
			stats := mgo.GetStats()
			c.Assert(stats.ReceivedDocs, Equals, 2)
			if s.versionAtLeast(3, 2) {
				// Find command in 3.2+ bundles batches in a single document.
				c.Assert(stats.ReceivedDocs, Equals, 1)
			} else {
				c.Assert(stats.ReceivedDocs, Equals, 2)
			}
		}
		i++
		return nil
	})
	c.Assert(err, IsNil)

	session.Refresh() // Release socket.

	stats := mgo.GetStats()
	c.Assert(stats.SentOps, Equals, 3)     // 1*QUERY_OP + 2*GET_MORE_OP
	c.Assert(stats.ReceivedOps, Equals, 3) // and their REPLY_OPs.
	if s.versionAtLeast(3, 2) {
		// Find command in 3.2+ bundles batches in a single document.
		c.Assert(stats.ReceivedDocs, Equals, 3)
	} else {
		c.Assert(stats.ReceivedDocs, Equals, 5)
	}
	c.Assert(stats.SocketsInUse, Equals, 0)
}

func (s *S) TestFindForStopOnError(c *C) {
	session, err := mgo.Dial("localhost:40001")
	c.Assert(err, IsNil)
	defer session.Close()

	coll := session.DB("mydb").C("mycoll")

	ns := []int{40, 41, 42, 43, 44, 45, 46}
	for _, n := range ns {
		coll.Insert(M{"n": n})
	}

	query := coll.Find(M{"n": M{"$gte": 42}})
	i := 2
	var result *struct{ N int }
	err = query.For(&result, func() error {
		c.Assert(i < 4, Equals, true)
		c.Assert(result.N, Equals, ns[i])
		if i == 3 {
			return fmt.Errorf("stop!")
		}
		i++
		return nil
	})
	c.Assert(err, ErrorMatches, "stop!")
}

func (s *S) TestFindForResetsResult(c *C) {
	session, err := mgo.Dial("localhost:40001")
	c.Assert(err, IsNil)
	defer session.Close()

	coll := session.DB("mydb").C("mycoll")

	ns := []int{1, 2, 3}
	for _, n := range ns {
		coll.Insert(M{"n" + strconv.Itoa(n): n})
	}

	query := coll.Find(nil).Sort("$natural")

	i := 0
	var sresult *struct{ N1, N2, N3 int }
	err = query.For(&sresult, func() error {
		switch i {
		case 0:
			c.Assert(sresult.N1, Equals, 1)
			c.Assert(sresult.N2+sresult.N3, Equals, 0)
		case 1:
			c.Assert(sresult.N2, Equals, 2)
			c.Assert(sresult.N1+sresult.N3, Equals, 0)
		case 2:
			c.Assert(sresult.N3, Equals, 3)
			c.Assert(sresult.N1+sresult.N2, Equals, 0)
		}
		i++
		return nil
	})
	c.Assert(err, IsNil)

	i = 0
	var mresult M
	err = query.For(&mresult, func() error {
		delete(mresult, "_id")
		switch i {
		case 0:
			c.Assert(mresult, DeepEquals, M{"n1": 1})
		case 1:
			c.Assert(mresult, DeepEquals, M{"n2": 2})
		case 2:
			c.Assert(mresult, DeepEquals, M{"n3": 3})
		}
		i++
		return nil
	})
	c.Assert(err, IsNil)

	i = 0
	var iresult interface{}
	err = query.For(&iresult, func() error {
		mresult, ok := iresult.(bson.M)
		c.Assert(ok, Equals, true, Commentf("%#v", iresult))
		delete(mresult, "_id")
		switch i {
		case 0:
			c.Assert(mresult, DeepEquals, bson.M{"n1": 1})
		case 1:
			c.Assert(mresult, DeepEquals, bson.M{"n2": 2})
		case 2:
			c.Assert(mresult, DeepEquals, bson.M{"n3": 3})
		}
		i++
		return nil
	})
	c.Assert(err, IsNil)
}

func (s *S) TestFindIterSnapshot(c *C) {
	if s.versionAtLeast(3, 2) {
		c.Skip("Broken in 3.2: https://jira.mongodb.org/browse/SERVER-21403")
	}

	session, err := mgo.Dial("localhost:40001")
	c.Assert(err, IsNil)
	defer session.Close()

	// Insane amounts of logging otherwise due to the
	// amount of data being shuffled.
	mgo.SetDebug(false)
	defer mgo.SetDebug(true)

	coll := session.DB("mydb").C("mycoll")

	var a [1024000]byte

	for n := 0; n < 10; n++ {
		err := coll.Insert(M{"_id": n, "n": n, "a1": &a})
		c.Assert(err, IsNil)
	}

	query := coll.Find(M{"n": M{"$gt": -1}}).Batch(2).Prefetch(0)
	query.Snapshot()
	iter := query.Iter()

	seen := map[int]bool{}
	result := struct {
		Id int "_id"
	}{}
	for iter.Next(&result) {
		if len(seen) == 2 {
			// Grow all entries so that they have to move.
			// Backwards so that the order is inverted.
			for n := 10; n >= 0; n-- {
				_, err := coll.Upsert(M{"_id": n}, M{"$set": M{"a2": &a}})
				c.Assert(err, IsNil)
			}
		}
		if seen[result.Id] {
			c.Fatalf("seen duplicated key: %d", result.Id)
		}
		seen[result.Id] = true
	}
	c.Assert(iter.Close(), IsNil)
}

func (s *S) TestSort(c *C) {
	session, err := mgo.Dial("localhost:40001")
	c.Assert(err, IsNil)
	defer session.Close()

	coll := session.DB("mydb").C("mycoll")

	coll.Insert(M{"a": 1, "b": 1})
	coll.Insert(M{"a": 2, "b": 2})
	coll.Insert(M{"a": 2, "b": 1})
	coll.Insert(M{"a": 0, "b": 1})
	coll.Insert(M{"a": 2, "b": 0})
	coll.Insert(M{"a": 0, "b": 2})
	coll.Insert(M{"a": 1, "b": 2})
	coll.Insert(M{"a": 0, "b": 0})
	coll.Insert(M{"a": 1, "b": 0})

	query := coll.Find(M{})
	query.Sort("-a") // Should be ignored.
	query.Sort("-b", "a")
	iter := query.Iter()

	l := make([]int, 18)
	r := struct{ A, B int }{}
	for i := 0; i != len(l); i += 2 {
		ok := iter.Next(&r)
		c.Assert(ok, Equals, true)
		c.Assert(err, IsNil)
		l[i] = r.A
		l[i+1] = r.B
	}

	c.Assert(l, DeepEquals, []int{0, 2, 1, 2, 2, 2, 0, 1, 1, 1, 2, 1, 0, 0, 1, 0, 2, 0})
}

func (s *S) TestSortWithBadArgs(c *C) {
	session, err := mgo.Dial("localhost:40001")
	c.Assert(err, IsNil)
	defer session.Close()

	coll := session.DB("mydb").C("mycoll")

	f1 := func() { coll.Find(nil).Sort("") }
	f2 := func() { coll.Find(nil).Sort("+") }
	f3 := func() { coll.Find(nil).Sort("foo", "-") }

	for _, f := range []func(){f1, f2, f3} {
		c.Assert(f, PanicMatches, "Sort: empty field name")
	}
}

func (s *S) TestSortScoreText(c *C) {
	session, err := mgo.Dial("localhost:40001")
	c.Assert(err, IsNil)
	defer session.Close()

	if !s.versionAtLeast(2, 4) {
		c.Skip("Text search depends on 2.4+")
	}

	coll := session.DB("mydb").C("mycoll")

	err = coll.EnsureIndex(mgo.Index{
		Key: []string{"$text:a", "$text:b"},
	})
	msg := "text search not enabled"
	if err != nil && strings.Contains(err.Error(), msg) {
		c.Skip(msg)
	}
	c.Assert(err, IsNil)

	err = coll.Insert(M{
		"a": "none",
		"b": "twice: foo foo",
	})
	c.Assert(err, IsNil)
	err = coll.Insert(M{
		"a": "just once: foo",
		"b": "none",
	})
	c.Assert(err, IsNil)
	err = coll.Insert(M{
		"a": "many: foo foo foo",
		"b": "none",
	})
	c.Assert(err, IsNil)
	err = coll.Insert(M{
		"a": "none",
		"b": "none",
		"c": "ignore: foo",
	})
	c.Assert(err, IsNil)

	query := coll.Find(M{"$text": M{"$search": "foo"}})
	query.Select(M{"score": M{"$meta": "textScore"}})
	query.Sort("$textScore:score")
	iter := query.Iter()

	var r struct{ A, B string }
	var results []string
	for iter.Next(&r) {
		results = append(results, r.A, r.B)
	}

	c.Assert(results, DeepEquals, []string{
		"many: foo foo foo", "none",
		"none", "twice: foo foo",
		"just once: foo", "none",
	})
}

func (s *S) TestPrefetching(c *C) {
	session, err := mgo.Dial("localhost:40001")
	c.Assert(err, IsNil)
	defer session.Close()

	coll := session.DB("mydb").C("mycoll")

	const total = 600
	const batch = 100
	mgo.SetDebug(false)
	docs := make([]interface{}, total)
	for i := 0; i != total; i++ {
		docs[i] = bson.D{{"n", i}}
	}
	err = coll.Insert(docs...)
	c.Assert(err, IsNil)

	for testi := 0; testi < 5; testi++ {
		mgo.ResetStats()

		var iter *mgo.Iter
		var beforeMore int

		switch testi {
		case 0: // The default session value.
			session.SetBatch(batch)
			iter = coll.Find(M{}).Iter()
			beforeMore = 75

		case 2: // Changing the session value.
			session.SetBatch(batch)
			session.SetPrefetch(0.27)
			iter = coll.Find(M{}).Iter()
			beforeMore = 73

		case 1: // Changing via query methods.
			iter = coll.Find(M{}).Prefetch(0.27).Batch(batch).Iter()
			beforeMore = 73

		case 3: // With prefetch on first document.
			iter = coll.Find(M{}).Prefetch(1.0).Batch(batch).Iter()
			beforeMore = 0

		case 4: // Without prefetch.
			iter = coll.Find(M{}).Prefetch(0).Batch(batch).Iter()
			beforeMore = 100
		}

		pings := 0
		for batchi := 0; batchi < len(docs)/batch-1; batchi++ {
			c.Logf("Iterating over %d documents on batch %d", beforeMore, batchi)
			var result struct{ N int }
			for i := 0; i < beforeMore; i++ {
				ok := iter.Next(&result)
				c.Assert(ok, Equals, true, Commentf("iter.Err: %v", iter.Err()))
			}
			beforeMore = 99
			c.Logf("Done iterating.")

			session.Run("ping", nil) // Roundtrip to settle down.
			pings++

			stats := mgo.GetStats()
			if s.versionAtLeast(3, 2) {
				// Find command in 3.2+ bundles batches in a single document.
				c.Assert(stats.ReceivedDocs, Equals, (batchi+1)+pings)
			} else {
				c.Assert(stats.ReceivedDocs, Equals, (batchi+1)*batch+pings)
			}

			c.Logf("Iterating over one more document on batch %d", batchi)
			ok := iter.Next(&result)
			c.Assert(ok, Equals, true, Commentf("iter.Err: %v", iter.Err()))
			c.Logf("Done iterating.")

			session.Run("ping", nil) // Roundtrip to settle down.
			pings++

			stats = mgo.GetStats()
			if s.versionAtLeast(3, 2) {
				// Find command in 3.2+ bundles batches in a single document.
				c.Assert(stats.ReceivedDocs, Equals, (batchi+2)+pings)
			} else {
				c.Assert(stats.ReceivedDocs, Equals, (batchi+2)*batch+pings)
			}
		}
	}
}

func (s *S) TestSafeSetting(c *C) {
	session, err := mgo.Dial("localhost:40001")
	c.Assert(err, IsNil)
	defer session.Close()

	// Check the default
	safe := session.Safe()
	c.Assert(safe.W, Equals, 0)
	c.Assert(safe.WMode, Equals, "")
	c.Assert(safe.RMode, Equals, "")
	c.Assert(safe.WTimeout, Equals, 0)
	c.Assert(safe.FSync, Equals, false)
	c.Assert(safe.J, Equals, false)

	// Tweak it
	session.SetSafe(&mgo.Safe{W: 1, WTimeout: 2, FSync: true})
	safe = session.Safe()
	c.Assert(safe.W, Equals, 1)
	c.Assert(safe.WMode, Equals, "")
	c.Assert(safe.RMode, Equals, "")
	c.Assert(safe.WTimeout, Equals, 2)
	c.Assert(safe.FSync, Equals, true)
	c.Assert(safe.J, Equals, false)

	// Reset it again.
	session.SetSafe(&mgo.Safe{})
	safe = session.Safe()
	c.Assert(safe.W, Equals, 0)
	c.Assert(safe.WMode, Equals, "")
	c.Assert(safe.RMode, Equals, "")
	c.Assert(safe.WTimeout, Equals, 0)
	c.Assert(safe.FSync, Equals, false)
	c.Assert(safe.J, Equals, false)

	// Ensure safety to something more conservative.
	session.SetSafe(&mgo.Safe{W: 5, WTimeout: 6, J: true})
	safe = session.Safe()
	c.Assert(safe.W, Equals, 5)
	c.Assert(safe.WMode, Equals, "")
	c.Assert(safe.RMode, Equals, "")
	c.Assert(safe.WTimeout, Equals, 6)
	c.Assert(safe.FSync, Equals, false)
	c.Assert(safe.J, Equals, true)

	// Ensure safety to something less conservative won't change it.
	session.EnsureSafe(&mgo.Safe{W: 4, WTimeout: 7})
	safe = session.Safe()
	c.Assert(safe.W, Equals, 5)
	c.Assert(safe.WMode, Equals, "")
	c.Assert(safe.RMode, Equals, "")
	c.Assert(safe.WTimeout, Equals, 6)
	c.Assert(safe.FSync, Equals, false)
	c.Assert(safe.J, Equals, true)

	// But to something more conservative will.
	session.EnsureSafe(&mgo.Safe{W: 6, WTimeout: 4, FSync: true})
	safe = session.Safe()
	c.Assert(safe.W, Equals, 6)
	c.Assert(safe.WMode, Equals, "")
	c.Assert(safe.RMode, Equals, "")
	c.Assert(safe.WTimeout, Equals, 4)
	c.Assert(safe.FSync, Equals, true)
	c.Assert(safe.J, Equals, false)

	// Even more conservative.
	session.EnsureSafe(&mgo.Safe{WMode: "majority", WTimeout: 2})
	safe = session.Safe()
	c.Assert(safe.W, Equals, 0)
	c.Assert(safe.WMode, Equals, "majority")
	c.Assert(safe.RMode, Equals, "")
	c.Assert(safe.WTimeout, Equals, 2)
	c.Assert(safe.FSync, Equals, true)
	c.Assert(safe.J, Equals, false)

	// Read concern
	session.EnsureSafe(&mgo.Safe{RMode: "majority"})
	safe = session.Safe()
	c.Assert(safe.W, Equals, 0)
	c.Assert(safe.WMode, Equals, "majority")
	c.Assert(safe.RMode, Equals, "majority")
	c.Assert(safe.WTimeout, Equals, 2)
	c.Assert(safe.FSync, Equals, true)
	c.Assert(safe.J, Equals, false)

	// WMode always overrides, whatever it is, but J doesn't.
	session.EnsureSafe(&mgo.Safe{WMode: "something", J: true})
	safe = session.Safe()
	c.Assert(safe.W, Equals, 0)
	c.Assert(safe.WMode, Equals, "something")
	c.Assert(safe.RMode, Equals, "majority")
	c.Assert(safe.WTimeout, Equals, 2)
	c.Assert(safe.FSync, Equals, true)
	c.Assert(safe.J, Equals, false)

	// EnsureSafe with nil does nothing.
	session.EnsureSafe(nil)
	safe = session.Safe()
	c.Assert(safe.W, Equals, 0)
	c.Assert(safe.WMode, Equals, "something")
	c.Assert(safe.RMode, Equals, "majority")
	c.Assert(safe.WTimeout, Equals, 2)
	c.Assert(safe.FSync, Equals, true)
	c.Assert(safe.J, Equals, false)

	// Changing the safety of a cloned session doesn't touch the original.
	clone := session.Clone()
	defer clone.Close()
	clone.EnsureSafe(&mgo.Safe{WMode: "foo"})
	safe = session.Safe()
	c.Assert(safe.WMode, Equals, "something")
	c.Assert(safe.RMode, Equals, "majority")
}

func (s *S) TestSafeInsert(c *C) {
	session, err := mgo.Dial("localhost:40001")
	c.Assert(err, IsNil)
	defer session.Close()

	coll := session.DB("mydb").C("mycoll")

	// Insert an element with a predefined key.
	err = coll.Insert(M{"_id": 1})
	c.Assert(err, IsNil)

	mgo.ResetStats()

	// Session should be safe by default, so inserting it again must fail.
	err = coll.Insert(M{"_id": 1})
	c.Assert(err, ErrorMatches, ".*E11000 duplicate.*")
	c.Assert(err.(*mgo.LastError).Code, Equals, 11000)

	// It must have sent two operations (INSERT_OP + getLastError QUERY_OP)
	stats := mgo.GetStats()

	if s.versionAtLeast(2, 6) {
		c.Assert(stats.SentOps, Equals, 1)
	} else {
		c.Assert(stats.SentOps, Equals, 2)
	}

	mgo.ResetStats()

	// If we disable safety, though, it won't complain.
	session.SetSafe(nil)
	err = coll.Insert(M{"_id": 1})
	c.Assert(err, IsNil)

	// Must have sent a single operation this time (just the INSERT_OP)
	stats = mgo.GetStats()
	c.Assert(stats.SentOps, Equals, 1)
}

func (s *S) TestSafeParameters(c *C) {
	session, err := mgo.Dial("localhost:40011")
	c.Assert(err, IsNil)
	defer session.Close()

	coll := session.DB("mydb").C("mycoll")

	// Tweak the safety parameters to something unachievable.
	session.SetSafe(&mgo.Safe{W: 4, WTimeout: 100})
	err = coll.Insert(M{"_id": 1})
	c.Assert(err, ErrorMatches, "timeout|timed out waiting for slaves|Not enough data-bearing nodes|waiting for replication timed out") // :-(
	if !s.versionAtLeast(2, 6) {
		// 2.6 turned it into a query error.
		c.Assert(err.(*mgo.LastError).WTimeout, Equals, true)
	}
}

func (s *S) TestQueryErrorOne(c *C) {
	session, err := mgo.Dial("localhost:40001")
	c.Assert(err, IsNil)
	defer session.Close()

	coll := session.DB("mydb").C("mycoll")

	err = coll.Find(M{"a": 1}).Select(M{"a": M{"b": 1}}).One(nil)
	c.Assert(err, ErrorMatches, ".*Unsupported projection option:.*")
	c.Assert(err.(*mgo.QueryError).Message, Matches, ".*Unsupported projection option:.*")
	// Oh, the dance of error codes. :-(
	if s.versionAtLeast(3, 2) {
		c.Assert(err.(*mgo.QueryError).Code, Equals, 2)
	} else if s.versionAtLeast(2, 6) {
		c.Assert(err.(*mgo.QueryError).Code, Equals, 17287)
	} else {
		c.Assert(err.(*mgo.QueryError).Code, Equals, 13097)
	}
}

func (s *S) TestQueryErrorNext(c *C) {
	session, err := mgo.Dial("localhost:40001")
	c.Assert(err, IsNil)
	defer session.Close()

	coll := session.DB("mydb").C("mycoll")

	iter := coll.Find(M{"a": 1}).Select(M{"a": M{"b": 1}}).Iter()

	var result struct{}
	ok := iter.Next(&result)
	c.Assert(ok, Equals, false)

	err = iter.Close()
	c.Assert(err, ErrorMatches, ".*Unsupported projection option:.*")
	c.Assert(err.(*mgo.QueryError).Message, Matches, ".*Unsupported projection option:.*")
	// Oh, the dance of error codes. :-(
	if s.versionAtLeast(3, 2) {
		c.Assert(err.(*mgo.QueryError).Code, Equals, 2)
	} else if s.versionAtLeast(2, 6) {
		c.Assert(err.(*mgo.QueryError).Code, Equals, 17287)
	} else {
		c.Assert(err.(*mgo.QueryError).Code, Equals, 13097)
	}
	c.Assert(iter.Err(), Equals, err)
}

var indexTests = []struct {
	index    mgo.Index
	expected M
}{{
	mgo.Index{
		Key:        []string{"a"},
		Background: true,
	},
	M{
		"name":       "a_1",
		"key":        M{"a": 1},
		"ns":         "mydb.mycoll",
		"background": true,
	},
}, {
	mgo.Index{
		Key:      []string{"a", "-b"},
		Unique:   true,
		DropDups: true,
	},
	M{
		"name":     "a_1_b_-1",
		"key":      M{"a": 1, "b": -1},
		"ns":       "mydb.mycoll",
		"unique":   true,
		"dropDups": true,
	},
}, {
	mgo.Index{
		Key:  []string{"@loc_old"}, // Obsolete
		Min:  -500,
		Max:  500,
		Bits: 32,
	},
	M{
		"name": "loc_old_2d",
		"key":  M{"loc_old": "2d"},
		"ns":   "mydb.mycoll",
		"min":  -500.0,
		"max":  500.0,
		"bits": 32,
	},
}, {
	mgo.Index{
		Key:  []string{"$2d:loc"},
		Min:  -500,
		Max:  500,
		Bits: 32,
	},
	M{
		"name": "loc_2d",
		"key":  M{"loc": "2d"},
		"ns":   "mydb.mycoll",
		"min":  -500.0,
		"max":  500.0,
		"bits": 32,
	},
}, {
	mgo.Index{
		Key:  []string{"$2d:loc"},
		Minf: -500.1,
		Maxf: 500.1,
		Min:  1, // Should be ignored
		Max:  2,
		Bits: 32,
	},
	M{
		"name": "loc_2d",
		"key":  M{"loc": "2d"},
		"ns":   "mydb.mycoll",
		"min":  -500.1,
		"max":  500.1,
		"bits": 32,
	},
}, {
	mgo.Index{
		Key:        []string{"$geoHaystack:loc", "type"},
		BucketSize: 1,
	},
	M{
		"name":       "loc_geoHaystack_type_1",
		"key":        M{"loc": "geoHaystack", "type": 1},
		"ns":         "mydb.mycoll",
		"bucketSize": 1.0,
	},
}, {
	mgo.Index{
		Key:     []string{"$text:a", "$text:b"},
		Weights: map[string]int{"b": 42},
	},
	M{
		"name":              "a_text_b_text",
		"key":               M{"_fts": "text", "_ftsx": 1},
		"ns":                "mydb.mycoll",
		"weights":           M{"a": 1, "b": 42},
		"default_language":  "english",
		"language_override": "language",
		"textIndexVersion":  2,
	},
}, {
	mgo.Index{
		Key:              []string{"$text:a"},
		DefaultLanguage:  "portuguese",
		LanguageOverride: "idioma",
	},
	M{
		"name":              "a_text",
		"key":               M{"_fts": "text", "_ftsx": 1},
		"ns":                "mydb.mycoll",
		"weights":           M{"a": 1},
		"default_language":  "portuguese",
		"language_override": "idioma",
		"textIndexVersion":  2,
	},
}, {
	mgo.Index{
		Key: []string{"$text:$**"},
	},
	M{
		"name":              "$**_text",
		"key":               M{"_fts": "text", "_ftsx": 1},
		"ns":                "mydb.mycoll",
		"weights":           M{"$**": 1},
		"default_language":  "english",
		"language_override": "language",
		"textIndexVersion":  2,
	},
}, {
	mgo.Index{
		Key:  []string{"cn"},
		Name: "CustomName",
	},
	M{
		"name": "CustomName",
		"key":  M{"cn": 1},
		"ns":   "mydb.mycoll",
	},
}, {
	mgo.Index{
		Key: []string{"partial"},
		PartialFilter: bson.M{
			"b": bson.M{"$gt": 42},
		},
	},
	M{
		"name": "partial_1",
		"ns":   "mydb.mycoll",
		"partialFilterExpression": M{
			"b": M{"$gt": 42},
		},
		"key": M{"partial": 1},
	},
}}

func (s *S) TestEnsureIndex(c *C) {
	session, err := mgo.Dial("localhost:40001")
	c.Assert(err, IsNil)
	defer session.Close()

	coll := session.DB("mydb").C("mycoll")
	idxs := session.DB("mydb").C("system.indexes")

	for _, test := range indexTests {
		if !s.versionAtLeast(2, 4) && test.expected["textIndexVersion"] != nil {
			continue
		}

		// Only test partial indexes on
		if !s.versionAtLeast(3, 2) && test.expected["name"] == "partial_1" {
			continue
		}

		err = coll.EnsureIndex(test.index)
		msg := "text search not enabled"
		if err != nil && strings.Contains(err.Error(), msg) {
			continue
		}
		c.Assert(err, IsNil)

		expectedName := test.index.Name
		if expectedName == "" {
			expectedName, _ = test.expected["name"].(string)
		}

		obtained := M{}
		err = idxs.Find(M{"name": expectedName}).One(obtained)
		c.Assert(err, IsNil)

		delete(obtained, "v")

		if s.versionAtLeast(2, 7) {
			// Was deprecated in 2.6, and not being reported by 2.7+.
			delete(test.expected, "dropDups")
			test.index.DropDups = false
		}
		if s.versionAtLeast(3, 2) && test.expected["textIndexVersion"] != nil {
			test.expected["textIndexVersion"] = 3
		}

		c.Assert(obtained, DeepEquals, test.expected)

		// The result of Indexes must match closely what was used to create the index.
		indexes, err := coll.Indexes()
		c.Assert(err, IsNil)
		c.Assert(indexes, HasLen, 2)
		gotIndex := indexes[0]
		if gotIndex.Name == "_id_" {
			gotIndex = indexes[1]
		}
		wantIndex := test.index
		if wantIndex.Name == "" {
			wantIndex.Name = gotIndex.Name
		}
		if strings.HasPrefix(wantIndex.Key[0], "@") {
			wantIndex.Key[0] = "$2d:" + wantIndex.Key[0][1:]
		}
		if wantIndex.Minf == 0 && wantIndex.Maxf == 0 {
			wantIndex.Minf = float64(wantIndex.Min)
			wantIndex.Maxf = float64(wantIndex.Max)
		} else {
			wantIndex.Min = gotIndex.Min
			wantIndex.Max = gotIndex.Max
		}
		if wantIndex.DefaultLanguage == "" {
			wantIndex.DefaultLanguage = gotIndex.DefaultLanguage
		}
		if wantIndex.LanguageOverride == "" {
			wantIndex.LanguageOverride = gotIndex.LanguageOverride
		}
		for name := range gotIndex.Weights {
			if _, ok := wantIndex.Weights[name]; !ok {
				if wantIndex.Weights == nil {
					wantIndex.Weights = make(map[string]int)
				}
				wantIndex.Weights[name] = 1
			}
		}
		c.Assert(gotIndex, DeepEquals, wantIndex)

		// Drop created index by key or by name if a custom name was used.
		if test.index.Name == "" {
			err = coll.DropIndex(test.index.Key...)
			c.Assert(err, IsNil)
		} else {
			err = coll.DropIndexName(test.index.Name)
			c.Assert(err, IsNil)
		}
	}
}

func (s *S) TestEnsureIndexWithBadInfo(c *C) {
	session, err := mgo.Dial("localhost:40001")
	c.Assert(err, IsNil)
	defer session.Close()

	coll := session.DB("mydb").C("mycoll")

	err = coll.EnsureIndex(mgo.Index{})
	c.Assert(err, ErrorMatches, "invalid index key:.*")

	err = coll.EnsureIndex(mgo.Index{Key: []string{""}})
	c.Assert(err, ErrorMatches, "invalid index key:.*")
}

func (s *S) TestEnsureIndexWithUnsafeSession(c *C) {
	session, err := mgo.Dial("localhost:40001")
	c.Assert(err, IsNil)
	defer session.Close()

	session.SetSafe(nil)

	coll := session.DB("mydb").C("mycoll")

	err = coll.Insert(M{"a": 1})
	c.Assert(err, IsNil)

	err = coll.Insert(M{"a": 1})
	c.Assert(err, IsNil)

	// Should fail since there are duplicated entries.
	index := mgo.Index{
		Key:    []string{"a"},
		Unique: true,
	}

	err = coll.EnsureIndex(index)
	c.Assert(err, ErrorMatches, ".*duplicate key error.*")
}

func (s *S) TestEnsureIndexKey(c *C) {
	session, err := mgo.Dial("localhost:40001")
	c.Assert(err, IsNil)
	defer session.Close()

	coll := session.DB("mydb").C("mycoll")

	err = coll.EnsureIndexKey("a")
	c.Assert(err, IsNil)

	err = coll.EnsureIndexKey("a", "-b")
	c.Assert(err, IsNil)

	sysidx := session.DB("mydb").C("system.indexes")

	result1 := M{}
	err = sysidx.Find(M{"name": "a_1"}).One(result1)
	c.Assert(err, IsNil)

	result2 := M{}
	err = sysidx.Find(M{"name": "a_1_b_-1"}).One(result2)
	c.Assert(err, IsNil)

	delete(result1, "v")
	expected1 := M{
		"name": "a_1",
		"key":  M{"a": 1},
		"ns":   "mydb.mycoll",
	}
	c.Assert(result1, DeepEquals, expected1)

	delete(result2, "v")
	expected2 := M{
		"name": "a_1_b_-1",
		"key":  M{"a": 1, "b": -1},
		"ns":   "mydb.mycoll",
	}
	c.Assert(result2, DeepEquals, expected2)
}

func (s *S) TestEnsureIndexDropIndex(c *C) {
	session, err := mgo.Dial("localhost:40001")
	c.Assert(err, IsNil)
	defer session.Close()

	coll := session.DB("mydb").C("mycoll")

	err = coll.EnsureIndexKey("a")
	c.Assert(err, IsNil)

	err = coll.EnsureIndexKey("-b")
	c.Assert(err, IsNil)

	err = coll.DropIndex("-b")
	c.Assert(err, IsNil)

	sysidx := session.DB("mydb").C("system.indexes")

	err = sysidx.Find(M{"name": "a_1"}).One(nil)
	c.Assert(err, IsNil)

	err = sysidx.Find(M{"name": "b_1"}).One(nil)
	c.Assert(err, Equals, mgo.ErrNotFound)

	err = coll.DropIndex("a")
	c.Assert(err, IsNil)

	err = sysidx.Find(M{"name": "a_1"}).One(nil)
	c.Assert(err, Equals, mgo.ErrNotFound)

	err = coll.DropIndex("a")
	c.Assert(err, ErrorMatches, "index not found.*")
}

func (s *S) TestEnsureIndexDropIndexName(c *C) {
	session, err := mgo.Dial("localhost:40001")
	c.Assert(err, IsNil)
	defer session.Close()

	coll := session.DB("mydb").C("mycoll")

	err = coll.EnsureIndexKey("a")
	c.Assert(err, IsNil)

	err = coll.EnsureIndex(mgo.Index{Key: []string{"b"}, Name: "a"})
	c.Assert(err, IsNil)

	err = coll.DropIndexName("a")
	c.Assert(err, IsNil)

	sysidx := session.DB("mydb").C("system.indexes")

	err = sysidx.Find(M{"name": "a_1"}).One(nil)
	c.Assert(err, IsNil)

	err = sysidx.Find(M{"name": "a"}).One(nil)
	c.Assert(err, Equals, mgo.ErrNotFound)

	err = coll.DropIndexName("a_1")
	c.Assert(err, IsNil)

	err = sysidx.Find(M{"name": "a_1"}).One(nil)
	c.Assert(err, Equals, mgo.ErrNotFound)

	err = coll.DropIndexName("a_1")
	c.Assert(err, ErrorMatches, "index not found.*")
}

func (s *S) TestEnsureIndexCaching(c *C) {
	session, err := mgo.Dial("localhost:40001")
	c.Assert(err, IsNil)
	defer session.Close()

	coll := session.DB("mydb").C("mycoll")

	err = coll.EnsureIndexKey("a")
	c.Assert(err, IsNil)

	mgo.ResetStats()

	// Second EnsureIndex should be cached and do nothing.
	err = coll.EnsureIndexKey("a")
	c.Assert(err, IsNil)

	stats := mgo.GetStats()
	c.Assert(stats.SentOps, Equals, 0)

	// Resetting the cache should make it contact the server again.
	session.ResetIndexCache()

	err = coll.EnsureIndexKey("a")
	c.Assert(err, IsNil)

	stats = mgo.GetStats()
	c.Assert(stats.SentOps > 0, Equals, true)

	// Dropping the index should also drop the cached index key.
	err = coll.DropIndex("a")
	c.Assert(err, IsNil)

	mgo.ResetStats()

	err = coll.EnsureIndexKey("a")
	c.Assert(err, IsNil)

	stats = mgo.GetStats()
	c.Assert(stats.SentOps > 0, Equals, true)
}

func (s *S) TestEnsureIndexGetIndexes(c *C) {
	session, err := mgo.Dial("localhost:40001")
	c.Assert(err, IsNil)
	defer session.Close()

	coll := session.DB("mydb").C("mycoll")

	err = coll.EnsureIndexKey("-b")
	c.Assert(err, IsNil)

	err = coll.EnsureIndexKey("a")
	c.Assert(err, IsNil)

	// Obsolete.
	err = coll.EnsureIndexKey("@c")
	c.Assert(err, IsNil)

	err = coll.EnsureIndexKey("$2d:d")
	c.Assert(err, IsNil)

	// Try to exercise cursor logic. 2.8.0-rc3 still ignores this.
	session.SetBatch(2)

	indexes, err := coll.Indexes()
	c.Assert(err, IsNil)

	c.Assert(indexes[0].Name, Equals, "_id_")
	c.Assert(indexes[1].Name, Equals, "a_1")
	c.Assert(indexes[1].Key, DeepEquals, []string{"a"})
	c.Assert(indexes[2].Name, Equals, "b_-1")
	c.Assert(indexes[2].Key, DeepEquals, []string{"-b"})
	c.Assert(indexes[3].Name, Equals, "c_2d")
	c.Assert(indexes[3].Key, DeepEquals, []string{"$2d:c"})
	c.Assert(indexes[4].Name, Equals, "d_2d")
	c.Assert(indexes[4].Key, DeepEquals, []string{"$2d:d"})
}

func (s *S) TestEnsureIndexNameCaching(c *C) {
	session, err := mgo.Dial("localhost:40001")
	c.Assert(err, IsNil)
	defer session.Close()

	coll := session.DB("mydb").C("mycoll")

	err = coll.EnsureIndex(mgo.Index{Key: []string{"a"}, Name: "custom"})
	c.Assert(err, IsNil)

	mgo.ResetStats()

	// Second EnsureIndex should be cached and do nothing.
	err = coll.EnsureIndexKey("a")
	c.Assert(err, IsNil)

	err = coll.EnsureIndex(mgo.Index{Key: []string{"a"}, Name: "custom"})
	c.Assert(err, IsNil)

	stats := mgo.GetStats()
	c.Assert(stats.SentOps, Equals, 0)

	// Resetting the cache should make it contact the server again.
	session.ResetIndexCache()

	err = coll.EnsureIndex(mgo.Index{Key: []string{"a"}, Name: "custom"})
	c.Assert(err, IsNil)

	stats = mgo.GetStats()
	c.Assert(stats.SentOps > 0, Equals, true)

	// Dropping the index should also drop the cached index key.
	err = coll.DropIndexName("custom")
	c.Assert(err, IsNil)

	mgo.ResetStats()

	err = coll.EnsureIndex(mgo.Index{Key: []string{"a"}, Name: "custom"})
	c.Assert(err, IsNil)

	stats = mgo.GetStats()
	c.Assert(stats.SentOps > 0, Equals, true)
}

func (s *S) TestEnsureIndexEvalGetIndexes(c *C) {
	session, err := mgo.Dial("localhost:40001")
	c.Assert(err, IsNil)
	defer session.Close()

	coll := session.DB("mydb").C("mycoll")

	err = session.Run(bson.D{{"eval", "db.getSiblingDB('mydb').mycoll.ensureIndex({b: -1})"}}, nil)
	c.Assert(err, IsNil)
	err = session.Run(bson.D{{"eval", "db.getSiblingDB('mydb').mycoll.ensureIndex({a: 1})"}}, nil)
	c.Assert(err, IsNil)
	err = session.Run(bson.D{{"eval", "db.getSiblingDB('mydb').mycoll.ensureIndex({c: -1, e: 1})"}}, nil)
	c.Assert(err, IsNil)
	err = session.Run(bson.D{{"eval", "db.getSiblingDB('mydb').mycoll.ensureIndex({d: '2d'})"}}, nil)
	c.Assert(err, IsNil)

	indexes, err := coll.Indexes()
	c.Assert(err, IsNil)

	c.Assert(indexes[0].Name, Equals, "_id_")
	c.Assert(indexes[1].Name, Equals, "a_1")
	c.Assert(indexes[1].Key, DeepEquals, []string{"a"})
	c.Assert(indexes[2].Name, Equals, "b_-1")
	c.Assert(indexes[2].Key, DeepEquals, []string{"-b"})
	c.Assert(indexes[3].Name, Equals, "c_-1_e_1")
	c.Assert(indexes[3].Key, DeepEquals, []string{"-c", "e"})
	if s.versionAtLeast(2, 2) {
		c.Assert(indexes[4].Name, Equals, "d_2d")
		c.Assert(indexes[4].Key, DeepEquals, []string{"$2d:d"})
	} else {
		c.Assert(indexes[4].Name, Equals, "d_")
		c.Assert(indexes[4].Key, DeepEquals, []string{"$2d:d"})
	}
}

var testTTL = flag.Bool("test-ttl", false, "test TTL collections (may take 1 minute)")

func (s *S) TestEnsureIndexExpireAfter(c *C) {
	session, err := mgo.Dial("localhost:40001")
	c.Assert(err, IsNil)
	defer session.Close()

	session.SetSafe(nil)

	coll := session.DB("mydb").C("mycoll")

	err = coll.Insert(M{"n": 1, "t": time.Now().Add(-120 * time.Second)})
	c.Assert(err, IsNil)
	err = coll.Insert(M{"n": 2, "t": time.Now()})
	c.Assert(err, IsNil)

	// Should fail since there are duplicated entries.
	index := mgo.Index{
		Key:         []string{"t"},
		ExpireAfter: 1 * time.Minute,
	}

	err = coll.EnsureIndex(index)
	c.Assert(err, IsNil)

	indexes, err := coll.Indexes()
	c.Assert(err, IsNil)
	c.Assert(indexes[1].Name, Equals, "t_1")
	c.Assert(indexes[1].ExpireAfter, Equals, 1*time.Minute)

	if *testTTL {
		worked := false
		stop := time.Now().Add(70 * time.Second)
		for time.Now().Before(stop) {
			n, err := coll.Count()
			c.Assert(err, IsNil)
			if n == 1 {
				worked = true
				break
			}
			c.Assert(n, Equals, 2)
			c.Logf("Still has 2 entries...")
			time.Sleep(1 * time.Second)
		}
		if !worked {
			c.Fatalf("TTL index didn't work")
		}
	}
}

func (s *S) TestDistinct(c *C) {
	session, err := mgo.Dial("localhost:40001")
	c.Assert(err, IsNil)
	defer session.Close()

	coll := session.DB("mydb").C("mycoll")

	for _, i := range []int{1, 4, 6, 2, 2, 3, 4} {
		coll.Insert(M{"n": i})
	}

	var result []int
	err = coll.Find(M{"n": M{"$gt": 2}}).Sort("n").Distinct("n", &result)

	sort.IntSlice(result).Sort()
	c.Assert(result, DeepEquals, []int{3, 4, 6})
}

func (s *S) TestMapReduce(c *C) {
	session, err := mgo.Dial("localhost:40001")
	c.Assert(err, IsNil)
	defer session.Close()

	coll := session.DB("mydb").C("mycoll")

	for _, i := range []int{1, 4, 6, 2, 2, 3, 4} {
		coll.Insert(M{"n": i})
	}

	job := &mgo.MapReduce{
		Map:    "function() { emit(this.n, 1); }",
		Reduce: "function(key, values) { return Array.sum(values); }",
	}
	var result []struct {
		Id    int "_id"
		Value int
	}

	info, err := coll.Find(M{"n": M{"$gt": 2}}).MapReduce(job, &result)
	c.Assert(err, IsNil)
	c.Assert(info.InputCount, Equals, 4)
	c.Assert(info.EmitCount, Equals, 4)
	c.Assert(info.OutputCount, Equals, 3)
	c.Assert(info.VerboseTime, IsNil)

	expected := map[int]int{3: 1, 4: 2, 6: 1}
	for _, item := range result {
		c.Logf("Item: %#v", &item)
		c.Assert(item.Value, Equals, expected[item.Id])
		expected[item.Id] = -1
	}
}

func (s *S) TestMapReduceFinalize(c *C) {
	session, err := mgo.Dial("localhost:40001")
	c.Assert(err, IsNil)
	defer session.Close()

	coll := session.DB("mydb").C("mycoll")

	for _, i := range []int{1, 4, 6, 2, 2, 3, 4} {
		coll.Insert(M{"n": i})
	}

	job := &mgo.MapReduce{
		Map:      "function() { emit(this.n, 1) }",
		Reduce:   "function(key, values) { return Array.sum(values) }",
		Finalize: "function(key, count) { return {count: count} }",
	}
	var result []struct {
		Id    int "_id"
		Value struct{ Count int }
	}
	_, err = coll.Find(nil).MapReduce(job, &result)
	c.Assert(err, IsNil)

	expected := map[int]int{1: 1, 2: 2, 3: 1, 4: 2, 6: 1}
	for _, item := range result {
		c.Logf("Item: %#v", &item)
		c.Assert(item.Value.Count, Equals, expected[item.Id])
		expected[item.Id] = -1
	}
}

func (s *S) TestMapReduceToCollection(c *C) {
	session, err := mgo.Dial("localhost:40001")
	c.Assert(err, IsNil)
	defer session.Close()

	coll := session.DB("mydb").C("mycoll")

	for _, i := range []int{1, 4, 6, 2, 2, 3, 4} {
		coll.Insert(M{"n": i})
	}

	job := &mgo.MapReduce{
		Map:    "function() { emit(this.n, 1); }",
		Reduce: "function(key, values) { return Array.sum(values); }",
		Out:    "mr",
	}

	info, err := coll.Find(nil).MapReduce(job, nil)
	c.Assert(err, IsNil)
	c.Assert(info.InputCount, Equals, 7)
	c.Assert(info.EmitCount, Equals, 7)
	c.Assert(info.OutputCount, Equals, 5)
	c.Assert(info.Collection, Equals, "mr")
	c.Assert(info.Database, Equals, "mydb")

	expected := map[int]int{1: 1, 2: 2, 3: 1, 4: 2, 6: 1}
	var item *struct {
		Id    int "_id"
		Value int
	}
	mr := session.DB("mydb").C("mr")
	iter := mr.Find(nil).Iter()
	for iter.Next(&item) {
		c.Logf("Item: %#v", &item)
		c.Assert(item.Value, Equals, expected[item.Id])
		expected[item.Id] = -1
	}
	c.Assert(iter.Close(), IsNil)
}

func (s *S) TestMapReduceToOtherDb(c *C) {
	session, err := mgo.Dial("localhost:40001")
	c.Assert(err, IsNil)
	defer session.Close()

	coll := session.DB("mydb").C("mycoll")

	for _, i := range []int{1, 4, 6, 2, 2, 3, 4} {
		coll.Insert(M{"n": i})
	}

	job := &mgo.MapReduce{
		Map:    "function() { emit(this.n, 1); }",
		Reduce: "function(key, values) { return Array.sum(values); }",
		Out:    bson.D{{"replace", "mr"}, {"db", "otherdb"}},
	}

	info, err := coll.Find(nil).MapReduce(job, nil)
	c.Assert(err, IsNil)
	c.Assert(info.InputCount, Equals, 7)
	c.Assert(info.EmitCount, Equals, 7)
	c.Assert(info.OutputCount, Equals, 5)
	c.Assert(info.Collection, Equals, "mr")
	c.Assert(info.Database, Equals, "otherdb")

	expected := map[int]int{1: 1, 2: 2, 3: 1, 4: 2, 6: 1}
	var item *struct {
		Id    int "_id"
		Value int
	}
	mr := session.DB("otherdb").C("mr")
	iter := mr.Find(nil).Iter()
	for iter.Next(&item) {
		c.Logf("Item: %#v", &item)
		c.Assert(item.Value, Equals, expected[item.Id])
		expected[item.Id] = -1
	}
	c.Assert(iter.Close(), IsNil)
}

func (s *S) TestMapReduceOutOfOrder(c *C) {
	session, err := mgo.Dial("localhost:40001")
	c.Assert(err, IsNil)
	defer session.Close()

	coll := session.DB("mydb").C("mycoll")

	for _, i := range []int{1, 4, 6, 2, 2, 3, 4} {
		coll.Insert(M{"n": i})
	}

	job := &mgo.MapReduce{
		Map:    "function() { emit(this.n, 1); }",
		Reduce: "function(key, values) { return Array.sum(values); }",
		Out:    bson.M{"a": "a", "z": "z", "replace": "mr", "db": "otherdb", "b": "b", "y": "y"},
	}

	info, err := coll.Find(nil).MapReduce(job, nil)
	c.Assert(err, IsNil)
	c.Assert(info.Collection, Equals, "mr")
	c.Assert(info.Database, Equals, "otherdb")
}

func (s *S) TestMapReduceScope(c *C) {
	session, err := mgo.Dial("localhost:40001")
	c.Assert(err, IsNil)
	defer session.Close()

	coll := session.DB("mydb").C("mycoll")

	coll.Insert(M{"n": 1})

	job := &mgo.MapReduce{
		Map:    "function() { emit(this.n, x); }",
		Reduce: "function(key, values) { return Array.sum(values); }",
		Scope:  M{"x": 42},
	}

	var result []bson.M
	_, err = coll.Find(nil).MapReduce(job, &result)
	c.Assert(len(result), Equals, 1)
	c.Assert(result[0]["value"], Equals, 42.0)
}

func (s *S) TestMapReduceVerbose(c *C) {
	session, err := mgo.Dial("localhost:40001")
	c.Assert(err, IsNil)
	defer session.Close()

	coll := session.DB("mydb").C("mycoll")

	for i := 0; i < 100; i++ {
		err = coll.Insert(M{"n": i})
		c.Assert(err, IsNil)
	}

	job := &mgo.MapReduce{
		Map:     "function() { emit(this.n, 1); }",
		Reduce:  "function(key, values) { return Array.sum(values); }",
		Verbose: true,
	}

	info, err := coll.Find(nil).MapReduce(job, nil)
	c.Assert(err, IsNil)
	c.Assert(info.VerboseTime, NotNil)
}

func (s *S) TestMapReduceLimit(c *C) {
	session, err := mgo.Dial("localhost:40001")
	c.Assert(err, IsNil)
	defer session.Close()

	coll := session.DB("mydb").C("mycoll")

	for _, i := range []int{1, 4, 6, 2, 2, 3, 4} {
		coll.Insert(M{"n": i})
	}

	job := &mgo.MapReduce{
		Map:    "function() { emit(this.n, 1); }",
		Reduce: "function(key, values) { return Array.sum(values); }",
	}

	var result []bson.M
	_, err = coll.Find(nil).Limit(3).MapReduce(job, &result)
	c.Assert(err, IsNil)
	c.Assert(len(result), Equals, 3)
}

func (s *S) TestBuildInfo(c *C) {
	session, err := mgo.Dial("localhost:40001")
	c.Assert(err, IsNil)
	defer session.Close()

	info, err := session.BuildInfo()
	c.Assert(err, IsNil)

	var v []int
	for i, a := range strings.Split(info.Version, ".") {
		for _, token := range []string{"-rc", "-pre"} {
			if i == 2 && strings.Contains(a, token) {
				a = a[:strings.Index(a, token)]
				info.VersionArray[len(info.VersionArray)-1] = 0
			}
		}
		n, err := strconv.Atoi(a)
		c.Assert(err, IsNil)
		v = append(v, n)
	}
	for len(v) < 4 {
		v = append(v, 0)
	}

	c.Assert(info.VersionArray, DeepEquals, v)
	c.Assert(info.GitVersion, Matches, "[a-z0-9]+")

	if s.versionAtLeast(3, 2) {
		// It was deprecated in 3.2.
		c.Assert(info.SysInfo, Equals, "")
	} else {
		c.Assert(info.SysInfo, Matches, ".*[0-9:]+.*")
	}
	if info.Bits != 32 && info.Bits != 64 {
		c.Fatalf("info.Bits is %d", info.Bits)
	}
	if info.MaxObjectSize < 8192 {
		c.Fatalf("info.MaxObjectSize seems too small: %d", info.MaxObjectSize)
	}
}

func (s *S) TestZeroTimeRoundtrip(c *C) {
	session, err := mgo.Dial("localhost:40001")
	c.Assert(err, IsNil)
	defer session.Close()

	var d struct{ T time.Time }
	conn := session.DB("mydb").C("mycoll")
	err = conn.Insert(d)
	c.Assert(err, IsNil)

	var result bson.M
	err = conn.Find(nil).One(&result)
	c.Assert(err, IsNil)
	t, isTime := result["t"].(time.Time)
	c.Assert(isTime, Equals, true)
	c.Assert(t, Equals, time.Time{})
}

func (s *S) TestFsyncLock(c *C) {
	session, err := mgo.Dial("localhost:40001")
	c.Assert(err, IsNil)
	defer session.Close()

	clone := session.Clone()
	defer clone.Close()

	err = session.FsyncLock()
	c.Assert(err, IsNil)

	done := make(chan time.Time)
	go func() {
		time.Sleep(3 * time.Second)
		now := time.Now()
		err := session.FsyncUnlock()
		c.Check(err, IsNil)
		done <- now
	}()

	err = clone.DB("mydb").C("mycoll").Insert(bson.M{"n": 1})
	unlocked := time.Now()
	unlocking := <-done
	c.Assert(err, IsNil)

	c.Assert(unlocked.After(unlocking), Equals, true)
}

func (s *S) TestFsync(c *C) {
	session, err := mgo.Dial("localhost:40001")
	c.Assert(err, IsNil)
	defer session.Close()

	// Not much to do here. Just a smoke check.
	err = session.Fsync(false)
	c.Assert(err, IsNil)
	err = session.Fsync(true)
	c.Assert(err, IsNil)
}

func (s *S) TestRepairCursor(c *C) {
	if !s.versionAtLeast(2, 7) {
		c.Skip("RepairCursor only works on 2.7+")
	}

	session, err := mgo.Dial("localhost:40001")
	c.Assert(err, IsNil)
	defer session.Close()
	session.SetBatch(2)

	coll := session.DB("mydb").C("mycoll3")
	err = coll.DropCollection()

	ns := []int{0, 10, 20, 30, 40, 50}
	for _, n := range ns {
		coll.Insert(M{"n": n})
	}

	repairIter := coll.Repair()

	c.Assert(repairIter.Err(), IsNil)

	result := struct{ N int }{}
	resultCounts := map[int]int{}
	for repairIter.Next(&result) {
		resultCounts[result.N]++
	}

	c.Assert(repairIter.Next(&result), Equals, false)
	c.Assert(repairIter.Err(), IsNil)
	c.Assert(repairIter.Close(), IsNil)

	// Verify that the results of the repair cursor are valid.
	// The repair cursor can return multiple copies
	// of the same document, so to check correctness we only
	// need to verify that at least 1 of each document was returned.

	for _, key := range ns {
		c.Assert(resultCounts[key] > 0, Equals, true)
	}
}

func (s *S) TestPipeIter(c *C) {
	if !s.versionAtLeast(2, 1) {
		c.Skip("Pipe only works on 2.1+")
	}

	session, err := mgo.Dial("localhost:40001")
	c.Assert(err, IsNil)
	defer session.Close()

	coll := session.DB("mydb").C("mycoll")

	ns := []int{40, 41, 42, 43, 44, 45, 46}
	for _, n := range ns {
		coll.Insert(M{"n": n})
	}

	pipe := coll.Pipe([]M{{"$match": M{"n": M{"$gte": 42}}}})

	// Ensure cursor logic is working by forcing a small batch.
	pipe.Batch(2)

	// Smoke test for AllowDiskUse.
	pipe.AllowDiskUse()

	iter := pipe.Iter()
	result := struct{ N int }{}
	for i := 2; i < 7; i++ {
		ok := iter.Next(&result)
		c.Assert(ok, Equals, true)
		c.Assert(result.N, Equals, ns[i])
	}

	c.Assert(iter.Next(&result), Equals, false)
	c.Assert(iter.Close(), IsNil)
}

func (s *S) TestPipeAll(c *C) {
	if !s.versionAtLeast(2, 1) {
		c.Skip("Pipe only works on 2.1+")
	}

	session, err := mgo.Dial("localhost:40001")
	c.Assert(err, IsNil)
	defer session.Close()

	coll := session.DB("mydb").C("mycoll")

	ns := []int{40, 41, 42, 43, 44, 45, 46}
	for _, n := range ns {
		err := coll.Insert(M{"n": n})
		c.Assert(err, IsNil)
	}

	var result []struct{ N int }
	err = coll.Pipe([]M{{"$match": M{"n": M{"$gte": 42}}}}).All(&result)
	c.Assert(err, IsNil)
	for i := 2; i < 7; i++ {
		c.Assert(result[i-2].N, Equals, ns[i])
	}
}

func (s *S) TestPipeOne(c *C) {
	if !s.versionAtLeast(2, 1) {
		c.Skip("Pipe only works on 2.1+")
	}

	session, err := mgo.Dial("localhost:40001")
	c.Assert(err, IsNil)
	defer session.Close()

	coll := session.DB("mydb").C("mycoll")
	coll.Insert(M{"a": 1, "b": 2})

	result := struct{ A, B int }{}

	pipe := coll.Pipe([]M{{"$project": M{"a": 1, "b": M{"$add": []interface{}{"$b", 1}}}}})
	err = pipe.One(&result)
	c.Assert(err, IsNil)
	c.Assert(result.A, Equals, 1)
	c.Assert(result.B, Equals, 3)

	pipe = coll.Pipe([]M{{"$match": M{"a": 2}}})
	err = pipe.One(&result)
	c.Assert(err, Equals, mgo.ErrNotFound)
}

func (s *S) TestPipeExplain(c *C) {
	if !s.versionAtLeast(2, 1) {
		c.Skip("Pipe only works on 2.1+")
	}

	session, err := mgo.Dial("localhost:40001")
	c.Assert(err, IsNil)
	defer session.Close()

	coll := session.DB("mydb").C("mycoll")
	coll.Insert(M{"a": 1, "b": 2})

	pipe := coll.Pipe([]M{{"$project": M{"a": 1, "b": M{"$add": []interface{}{"$b", 1}}}}})

	// The explain command result changes across versions.
	var result struct{ Ok int }
	err = pipe.Explain(&result)
	c.Assert(err, IsNil)
	c.Assert(result.Ok, Equals, 1)
}

func (s *S) TestBatch1Bug(c *C) {
	session, err := mgo.Dial("localhost:40001")
	c.Assert(err, IsNil)
	defer session.Close()

	coll := session.DB("mydb").C("mycoll")

	for i := 0; i < 3; i++ {
		err := coll.Insert(M{"n": i})
		c.Assert(err, IsNil)
	}

	var ns []struct{ N int }
	err = coll.Find(nil).Batch(1).All(&ns)
	c.Assert(err, IsNil)
	c.Assert(len(ns), Equals, 3)

	session.SetBatch(1)
	err = coll.Find(nil).All(&ns)
	c.Assert(err, IsNil)
	c.Assert(len(ns), Equals, 3)
}

func (s *S) TestInterfaceIterBug(c *C) {
	session, err := mgo.Dial("localhost:40001")
	c.Assert(err, IsNil)
	defer session.Close()

	coll := session.DB("mydb").C("mycoll")

	for i := 0; i < 3; i++ {
		err := coll.Insert(M{"n": i})
		c.Assert(err, IsNil)
	}

	var result interface{}

	i := 0
	iter := coll.Find(nil).Sort("n").Iter()
	for iter.Next(&result) {
		c.Assert(result.(bson.M)["n"], Equals, i)
		i++
	}
	c.Assert(iter.Close(), IsNil)
}

func (s *S) TestFindIterCloseKillsCursor(c *C) {
	session, err := mgo.Dial("localhost:40001")
	c.Assert(err, IsNil)
	defer session.Close()

	cursors := serverCursorsOpen(session)

	coll := session.DB("mydb").C("mycoll")
	ns := []int{40, 41, 42, 43, 44, 45, 46}
	for _, n := range ns {
		err = coll.Insert(M{"n": n})
		c.Assert(err, IsNil)
	}

	iter := coll.Find(nil).Batch(2).Iter()
	c.Assert(iter.Next(bson.M{}), Equals, true)

	c.Assert(iter.Close(), IsNil)
	c.Assert(serverCursorsOpen(session), Equals, cursors)
}

func (s *S) TestFindIterDoneWithBatches(c *C) {
	session, err := mgo.Dial("localhost:40001")
	c.Assert(err, IsNil)
	defer session.Close()

	coll := session.DB("mydb").C("mycoll")

	ns := []int{40, 41, 42, 43, 44, 45, 46}
	for _, n := range ns {
		coll.Insert(M{"n": n})
	}

	iter := coll.Find(M{"n": M{"$gte": 42}}).Sort("$natural").Prefetch(0).Batch(2).Iter()
	result := struct{ N int }{}
	for i := 2; i < 7; i++ {
		// first check will be with pending local record;
		// second will be with open cursor ID but no local
		// records
		c.Assert(iter.Done(), Equals, false)
		ok := iter.Next(&result)
		c.Assert(ok, Equals, true, Commentf("err=%v", err))
	}

	c.Assert(iter.Done(), Equals, true)
	ok := iter.Next(&result)
	c.Assert(ok, Equals, false)
	c.Assert(iter.Close(), IsNil)
}

func (s *S) TestFindIterDoneErr(c *C) {
	session, err := mgo.Dial("localhost:40002")
	c.Assert(err, IsNil)
	defer session.Close()

	coll := session.DB("mydb").C("mycoll")
	iter := coll.Find(nil).Iter()

	result := struct{}{}
	ok := iter.Next(&result)
	c.Assert(iter.Done(), Equals, true)
	c.Assert(ok, Equals, false)
	c.Assert(iter.Err(), ErrorMatches, "unauthorized.*|not authorized.*")
}

func (s *S) TestFindIterDoneNotFound(c *C) {
	session, err := mgo.Dial("localhost:40001")
	c.Assert(err, IsNil)
	defer session.Close()

	coll := session.DB("mydb").C("mycoll")

	result := struct{ A, B int }{}
	iter := coll.Find(M{"a": 1}).Iter()
	ok := iter.Next(&result)
	c.Assert(ok, Equals, false)
	c.Assert(iter.Done(), Equals, true)
}

func (s *S) TestLogReplay(c *C) {
	session, err := mgo.Dial("localhost:40001")
	c.Assert(err, IsNil)
	defer session.Close()

	coll := session.DB("mydb").C("mycoll")
	for i := 0; i < 5; i++ {
		err = coll.Insert(M{"ts": time.Now()})
		c.Assert(err, IsNil)
	}

	iter := coll.Find(nil).LogReplay().Iter()
	if s.versionAtLeast(2, 6) {
		// This used to fail in 2.4. Now it's just a smoke test.
		c.Assert(iter.Err(), IsNil)
	} else {
		c.Assert(iter.Next(bson.M{}), Equals, false)
		c.Assert(iter.Err(), ErrorMatches, "no ts field in query")
	}
}

func (s *S) TestSetCursorTimeout(c *C) {
	session, err := mgo.Dial("localhost:40001")
	c.Assert(err, IsNil)
	defer session.Close()

	coll := session.DB("mydb").C("mycoll")
	err = coll.Insert(M{"n": 42})

	// This is just a smoke test. Won't wait 10 minutes for an actual timeout.

	session.SetCursorTimeout(0)

	var result struct{ N int }
	iter := coll.Find(nil).Iter()
	c.Assert(iter.Next(&result), Equals, true)
	c.Assert(result.N, Equals, 42)
	c.Assert(iter.Next(&result), Equals, false)
}

func (s *S) TestNewIterNoServer(c *C) {
	session, err := mgo.Dial("localhost:40001")
	c.Assert(err, IsNil)
	defer session.Close()

	data, err := bson.Marshal(bson.M{"a": 1})

	coll := session.DB("mydb").C("mycoll")
	iter := coll.NewIter(nil, []bson.Raw{{3, data}}, 42, nil)

	var result struct{ A int }
	ok := iter.Next(&result)
	c.Assert(ok, Equals, true)
	c.Assert(result.A, Equals, 1)

	ok = iter.Next(&result)
	c.Assert(ok, Equals, false)

	c.Assert(iter.Err(), ErrorMatches, "server not available")
}

func (s *S) TestNewIterNoServerPresetErr(c *C) {
	session, err := mgo.Dial("localhost:40001")
	c.Assert(err, IsNil)
	defer session.Close()

	data, err := bson.Marshal(bson.M{"a": 1})

	coll := session.DB("mydb").C("mycoll")
	iter := coll.NewIter(nil, []bson.Raw{{3, data}}, 42, fmt.Errorf("my error"))

	var result struct{ A int }
	ok := iter.Next(&result)
	c.Assert(ok, Equals, true)
	c.Assert(result.A, Equals, 1)

	ok = iter.Next(&result)
	c.Assert(ok, Equals, false)

	c.Assert(iter.Err(), ErrorMatches, "my error")
}

func (s *S) TestBypassValidation(c *C) {
	if !s.versionAtLeast(3, 2) {
		c.Skip("validation supported on 3.2+")
	}
	session, err := mgo.Dial("localhost:40001")
	c.Assert(err, IsNil)
	defer session.Close()

	coll := session.DB("mydb").C("mycoll")
	err = coll.Insert(M{"n": 1})
	c.Assert(err, IsNil)

	err = coll.Database.Run(bson.D{
		{"collMod", "mycoll"},
		{"validator", M{"s": M{"$type": "string"}}},
	}, nil)
	c.Assert(err, IsNil)

	err = coll.Insert(M{"n": 2})
	c.Assert(err, ErrorMatches, "Document failed validation")

	err = coll.Update(M{"n": 1}, M{"n": 10})
	c.Assert(err, ErrorMatches, "Document failed validation")

	session.SetBypassValidation(true)

	err = coll.Insert(M{"n": 3})
	c.Assert(err, IsNil)

	err = coll.Update(M{"n": 3}, M{"n": 4})
	c.Assert(err, IsNil)

	// Ensure this still works. Shouldn't be affected.
	err = coll.Remove(M{"n": 1})
	c.Assert(err, IsNil)

	var result struct{ N int }
	var ns []int
	iter := coll.Find(nil).Iter()
	for iter.Next(&result) {
		ns = append(ns, result.N)
	}
	c.Assert(iter.Err(), IsNil)
	sort.Ints(ns)
	c.Assert(ns, DeepEquals, []int{4})
}

func (s *S) TestVersionAtLeast(c *C) {
	tests := [][][]int{
		{{3, 2, 1}, {3, 2, 0}},
		{{3, 2, 1}, {3, 2}},
		{{3, 2, 1}, {2, 5, 5, 5}},
		{{3, 2, 1}, {2, 5, 5}},
		{{3, 2, 1}, {2, 5}},
	}
	for _, pair := range tests {
		bi := mgo.BuildInfo{VersionArray: pair[0]}
		c.Assert(bi.VersionAtLeast(pair[1]...), Equals, true)

		bi = mgo.BuildInfo{VersionArray: pair[0]}
		c.Assert(bi.VersionAtLeast(pair[0]...), Equals, true)

		bi = mgo.BuildInfo{VersionArray: pair[1]}
		c.Assert(bi.VersionAtLeast(pair[1]...), Equals, true)

		bi = mgo.BuildInfo{VersionArray: pair[1]}
		c.Assert(bi.VersionAtLeast(pair[0]...), Equals, false)
	}
}

func (s *S) TestCollationQueries(c *C) {
	if !s.versionAtLeast(3, 3, 12) {
		c.Skip("collations being released with 3.4")
	}
	session, err := mgo.Dial("localhost:40001")
	c.Assert(err, IsNil)
	defer session.Close()

	docsToInsert := []bson.M{
		{"text_number": "010"},
		{"text_number": "2"},
		{"text_number": "10"},
	}

	coll := session.DB("mydb").C("mycoll")
	for _, doc := range docsToInsert {
		err = coll.Insert(doc)
		c.Assert(err, IsNil)
	}

	collation := &mgo.Collation{
		Locale:          "en",
		NumericOrdering: true,
	}

	err = coll.EnsureIndex(mgo.Index{
		Key:       []string{"text_number"},
		Collation: collation,
	})
	c.Assert(err, IsNil)

	iter := coll.Find(nil).Sort("text_number").Collation(collation).Iter()
	defer iter.Close()
	for _, expectedRes := range []string{"2", "010", "10"} {
		res := make(bson.M)
		found := iter.Next(&res)
		c.Assert(iter.Err(), IsNil)
		c.Assert(found, Equals, true)
		c.Assert(res["text_number"], Equals, expectedRes)
	}
}

// --------------------------------------------------------------------------
// Some benchmarks that require a running database.

func (s *S) BenchmarkFindIterRaw(c *C) {
	session, err := mgo.Dial("localhost:40001")
	c.Assert(err, IsNil)
	defer session.Close()

	coll := session.DB("mydb").C("mycoll")
	doc := bson.D{
		{"f2", "a short string"},
		{"f3", bson.D{{"1", "one"}, {"2", 2.0}}},
		{"f4", []string{"a", "b", "c", "d", "e", "f", "g"}},
	}

	for i := 0; i < c.N+1; i++ {
		err := coll.Insert(doc)
		c.Assert(err, IsNil)
	}

	session.SetBatch(c.N)

	var raw bson.Raw
	iter := coll.Find(nil).Iter()
	iter.Next(&raw)
	c.ResetTimer()
	i := 0
	for iter.Next(&raw) {
		i++
	}
	c.StopTimer()
	c.Assert(iter.Err(), IsNil)
	c.Assert(i, Equals, c.N)
}

func BenchmarkInsertSingle(b *testing.B) {
	session, err := mgo.Dial("localhost:40001")
	if err != nil {
		b.Fatal(err)
	}
	defer session.Close()

	doc := bson.D{
		{"A", strings.Repeat("*", 256)},
	}
	coll := session.DB("mydb").C("benchmarkcoll")
	b.ResetTimer()
	for i := 0; i < b.N; i++ {
		err := coll.Insert(doc)
		if err != nil {
			b.Fatal(err)
		}
	}
}

func BenchmarkInsertMultiple(b *testing.B) {
	session, err := mgo.Dial("localhost:40001")
	if err != nil {
		b.Fatal(err)
	}
	defer session.Close()

	docs := make([]interface{}, 100)
	for i := range docs {
		docs[i] = bson.D{
			{"A", strings.Repeat("*", 256)},
		}
	}
	coll := session.DB("mydb").C("benchmarkcoll")
	b.ResetTimer()
	for i := 0; i < b.N; i++ {
		err := coll.Insert(docs...)
		if err != nil {
			b.Fatal(err)
		}
	}
}<|MERGE_RESOLUTION|>--- conflicted
+++ resolved
@@ -1611,7 +1611,6 @@
 	c.Assert(stats.SocketsInUse, Equals, 0)
 }
 
-<<<<<<< HEAD
 func (s *S) TestResumeIter(c *C) {
 	if !s.versionAtLeast(3, 2) {
 		c.Skip("getMore depends on MongoDB 3.2+")
@@ -1674,10 +1673,7 @@
 	c.Assert(len(batch), Equals, 0)
 }
 
-var cursorTimeout = flag.Bool("cursor-timeout", false, "Enable cursor timeout test")
-=======
 var cursorTimeout = flag.Bool("cursor-timeout", false, "Enable cursor timeout tests")
->>>>>>> 8183c81d
 
 func (s *S) TestFindIterCursorTimeout(c *C) {
 	if !*cursorTimeout {
