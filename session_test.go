// mgo - MongoDB driver for Go
//
// Copyright (c) 2010-2012 - Gustavo Niemeyer <gustavo@niemeyer.net>
//
// All rights reserved.
//
// Redistribution and use in source and binary forms, with or without
// modification, are permitted provided that the following conditions are met:
//
// 1. Redistributions of source code must retain the above copyright notice, this
//    list of conditions and the following disclaimer.
// 2. Redistributions in binary form must reproduce the above copyright notice,
//    this list of conditions and the following disclaimer in the documentation
//    and/or other materials provided with the distribution.
//
// THIS SOFTWARE IS PROVIDED BY THE COPYRIGHT HOLDERS AND CONTRIBUTORS "AS IS" AND
// ANY EXPRESS OR IMPLIED WARRANTIES, INCLUDING, BUT NOT LIMITED TO, THE IMPLIED
// WARRANTIES OF MERCHANTABILITY AND FITNESS FOR A PARTICULAR PURPOSE ARE
// DISCLAIMED. IN NO EVENT SHALL THE COPYRIGHT OWNER OR CONTRIBUTORS BE LIABLE FOR
// ANY DIRECT, INDIRECT, INCIDENTAL, SPECIAL, EXEMPLARY, OR CONSEQUENTIAL DAMAGES
// (INCLUDING, BUT NOT LIMITED TO, PROCUREMENT OF SUBSTITUTE GOODS OR SERVICES;
// LOSS OF USE, DATA, OR PROFITS; OR BUSINESS INTERRUPTION) HOWEVER CAUSED AND
// ON ANY THEORY OF LIABILITY, WHETHER IN CONTRACT, STRICT LIABILITY, OR TORT
// (INCLUDING NEGLIGENCE OR OTHERWISE) ARISING IN ANY WAY OUT OF THE USE OF THIS
// SOFTWARE, EVEN IF ADVISED OF THE POSSIBILITY OF SUCH DAMAGE.

package mgo_test

import (
	"flag"
	"fmt"
	"math"
	"math/rand"
	"os"
	"runtime"
	"sort"
	"strconv"
	"strings"
	"sync"
	"testing"
	"time"

	mgo "github.com/homedepot/mgo"
	"github.com/homedepot/mgo/bson"
	. "gopkg.in/check.v1"
)

func (s *S) TestRunString(c *C) {
	session, err := mgo.Dial("localhost:40001")
	c.Assert(err, IsNil)
	defer session.Close()

	result := struct{ Ok int }{}
	err = session.Run("ping", &result)
	c.Assert(err, IsNil)
	c.Assert(result.Ok, Equals, 1)
}

func (s *S) TestRunValue(c *C) {
	session, err := mgo.Dial("localhost:40001")
	c.Assert(err, IsNil)
	defer session.Close()

	result := struct{ Ok int }{}
	err = session.Run(M{"ping": 1}, &result)
	c.Assert(err, IsNil)
	c.Assert(result.Ok, Equals, 1)
}

func (s *S) TestPing(c *C) {
	session, err := mgo.Dial("localhost:40001")
	c.Assert(err, IsNil)
	defer session.Close()

	// Just ensure the nonce has been received.
	result := struct{}{}
	err = session.Run("ping", &result)

	mgo.ResetStats()

	err = session.Ping()
	c.Assert(err, IsNil)

	// Pretty boring.
	stats := mgo.GetStats()
	c.Assert(stats.SentOps, Equals, 1)
	c.Assert(stats.ReceivedOps, Equals, 1)
}

func (s *S) TestPingSsl(c *C) {
	c.Skip("this test requires the usage of the system provided certificates")
	session, err := mgo.Dial("localhost:40001?ssl=true")
	c.Assert(err, IsNil)
	defer session.Close()

	c.Assert(session.Ping(), IsNil)
}

func (s *S) TestDialIPAddress(c *C) {
	session, err := mgo.Dial("127.0.0.1:40001")
	c.Assert(err, IsNil)
	defer session.Close()

	if os.Getenv("NOIPV6") != "1" {
		session, err = mgo.Dial("[::1%]:40001")
		c.Assert(err, IsNil)
		defer session.Close()
	}
}

func (s *S) TestURLSingle(c *C) {
	session, err := mgo.Dial("mongodb://localhost:40001/")
	c.Assert(err, IsNil)
	defer session.Close()

	result := struct{ Ok int }{}
	err = session.Run("ping", &result)
	c.Assert(err, IsNil)
	c.Assert(result.Ok, Equals, 1)
}

func (s *S) TestURLMany(c *C) {
	session, err := mgo.Dial("mongodb://localhost:40011,localhost:40012/")
	c.Assert(err, IsNil)
	defer session.Close()

	result := struct{ Ok int }{}
	err = session.Run("ping", &result)
	c.Assert(err, IsNil)
	c.Assert(result.Ok, Equals, 1)
}

func (s *S) TestURLParsing(c *C) {
	urls := []string{
		"localhost:40001?foo=1&bar=2",
		"localhost:40001?foo=1;bar=2",
	}
	for _, url := range urls {
		session, err := mgo.Dial(url)
		if session != nil {
			session.Close()
		}
		c.Assert(err, ErrorMatches, "unsupported connection URL option: (foo=1|bar=2)")
	}
}

func (s *S) TestURLSsl(c *C) {
	type test struct {
		url           string
		nilDialServer bool
	}

	tests := []test{
		{"localhost:40001", true},
		{"localhost:40001?ssl=false", true},
		{"localhost:40001?ssl=true", false},
	}

	for _, test := range tests {
		info, err := mgo.ParseURL(test.url)
		c.Assert(err, IsNil)
		c.Assert(info.DialServer == nil, Equals, test.nilDialServer)
	}
}

func (s *S) TestURLReadPreference(c *C) {
	type test struct {
		url  string
		mode mgo.Mode
	}

	tests := []test{
		{"localhost:40001?readPreference=primary", mgo.Primary},
		{"localhost:40001?readPreference=primaryPreferred", mgo.PrimaryPreferred},
		{"localhost:40001?readPreference=secondary", mgo.Secondary},
		{"localhost:40001?readPreference=secondaryPreferred", mgo.SecondaryPreferred},
		{"localhost:40001?readPreference=nearest", mgo.Nearest},
	}

	for _, test := range tests {
		info, err := mgo.ParseURL(test.url)
		c.Assert(err, IsNil)
		c.Assert(info.ReadPreference, NotNil)
		c.Assert(info.ReadPreference.Mode, Equals, test.mode)
	}
}

func (s *S) TestURLInvalidReadPreference(c *C) {
	urls := []string{
		"localhost:40001?readPreference=foo",
		"localhost:40001?readPreference=primarypreferred",
	}
	for _, url := range urls {
		_, err := mgo.ParseURL(url)
		c.Assert(err, NotNil)
	}
}

func (s *S) TestURLSafe(c *C) {
	type test struct {
		url  string
		safe mgo.Safe
	}

	tests := []test{
		{"localhost:40001?w=majority", mgo.Safe{WMode: "majority"}},
		{"localhost:40001?j=true", mgo.Safe{J: true}},
		{"localhost:40001?j=false", mgo.Safe{J: false}},
		{"localhost:40001?wtimeoutMS=1", mgo.Safe{WTimeout: 1}},
		{"localhost:40001?wtimeoutMS=1000", mgo.Safe{WTimeout: 1000}},
		{"localhost:40001?w=1&j=true&wtimeoutMS=1000", mgo.Safe{WMode: "1", J: true, WTimeout: 1000}},
	}

	for _, test := range tests {
		info, err := mgo.ParseURL(test.url)
		c.Assert(err, IsNil)
		c.Assert(info.Safe, NotNil)
		c.Assert(info.Safe, Equals, test.safe)
	}
}

func (s *S) TestURLInvalidSafe(c *C) {
	urls := []string{
		"localhost:40001?wtimeoutMS=abc",
		"localhost:40001?wtimeoutMS=",
		"localhost:40001?wtimeoutMS=-1",
		"localhost:40001?j=12",
		"localhost:40001?j=foo",
	}
	for _, url := range urls {
		_, err := mgo.ParseURL(url)
		c.Assert(err, NotNil)
	}
}

<<<<<<< HEAD
=======
func (s *S) TestURLUnixSocket(c *C) {
	type test struct {
		url      string
		socket   string
		database string
	}

	tests := []test{
		{"%2Fvar%2Frun%2Fmongodb%2Fmongod.sock", "/var/run/mongodb/mongod.sock", ""},
		{"%2Fvar%2Frun%2Fmongodb%2Fmongod.sock/testing", "/var/run/mongodb/mongod.sock", "testing"},
	}

	for _, test := range tests {
		info, err := mgo.ParseURL(test.url)
		c.Assert(err, IsNil)
		c.Assert(info.Addrs, NotNil)
		c.Assert(info.Addrs[0], Equals, test.socket)
		c.Assert(info.Database, Equals, test.database)
	}
}

>>>>>>> 95e2bfa3
func (s *S) TestMinPoolSize(c *C) {
	tests := []struct {
		url  string
		size int
		fail bool
	}{
		{"localhost:40001?minPoolSize=0", 0, false},
		{"localhost:40001?minPoolSize=1", 1, false},
		{"localhost:40001?minPoolSize=-1", -1, true},
		{"localhost:40001?minPoolSize=-.", 0, true},
	}
	for _, test := range tests {
		info, err := mgo.ParseURL(test.url)
		if test.fail {
			c.Assert(err, NotNil)
		} else {
			c.Assert(err, IsNil)
			c.Assert(info.MinPoolSize, Equals, test.size)
		}
	}
}

func (s *S) TestMaxIdleTimeMS(c *C) {
	tests := []struct {
		url  string
		size int
		fail bool
	}{
		{"localhost:40001?maxIdleTimeMS=0", 0, false},
		{"localhost:40001?maxIdleTimeMS=1", 1, false},
		{"localhost:40001?maxIdleTimeMS=-1", -1, true},
		{"localhost:40001?maxIdleTimeMS=-.", 0, true},
	}
	for _, test := range tests {
		info, err := mgo.ParseURL(test.url)
		if test.fail {
			c.Assert(err, NotNil)
		} else {
			c.Assert(err, IsNil)
			c.Assert(info.MaxIdleTimeMS, Equals, test.size)
		}
	}
}

func (s *S) TestPoolShrink(c *C) {
	if *fast {
		c.Skip("-fast")
	}
	oldSocket := mgo.GetStats().SocketsAlive

	session, err := mgo.Dial("localhost:40001?minPoolSize=1&maxIdleTimeMS=1000")
	c.Assert(err, IsNil)
	defer session.Close()

	parallel := 10
	res := make(chan error, parallel+1)
	wg := &sync.WaitGroup{}
	for i := 1; i < parallel; i++ {
		wg.Add(1)
		go func() {
			s := session.Copy()
			defer s.Close()
			result := struct{}{}
			err := s.Run("ping", &result)

			//sleep random time to make the allocate and release in different sequence
			time.Sleep(time.Duration(rand.Intn(parallel)*100) * time.Millisecond)
			res <- err
			wg.Done()
		}()
	}
	wg.Wait()
	stats := mgo.GetStats()
	c.Logf("living socket: After queries: %d, before queries: %d", stats.SocketsAlive, oldSocket)

	// give some time for shrink the pool, the tick is set to 1 minute
	c.Log("Sleeping... 1 minute to for pool shrinking")
	time.Sleep(60 * time.Second)

	stats = mgo.GetStats()
	c.Logf("living socket: After shrinking: %d, at the beginning of the test: %d", stats.SocketsAlive, oldSocket)
	c.Assert(stats.SocketsAlive-oldSocket > 1, Equals, false)
}

func (s *S) TestURLReadPreferenceTags(c *C) {
	type test struct {
		url     string
		tagSets []bson.D
	}

	tests := []test{
		{"localhost:40001?readPreference=secondary&readPreferenceTags=dc:ny,rack:1", []bson.D{{{Name: "dc", Value: "ny"}, {Name: "rack", Value: "1"}}}},
		{"localhost:40001?readPreference=secondary&readPreferenceTags= dc : ny ,  rack :   1 ", []bson.D{{{Name: "dc", Value: "ny"}, {Name: "rack", Value: "1"}}}},
		{"localhost:40001?readPreference=secondary&readPreferenceTags=dc:ny", []bson.D{{{Name: "dc", Value: "ny"}}}},
		{"localhost:40001?readPreference=secondary&readPreferenceTags=rack:1&readPreferenceTags=dc:ny", []bson.D{{{Name: "rack", Value: "1"}}, {{Name: "dc", Value: "ny"}}}},
	}

	for _, test := range tests {
		info, err := mgo.ParseURL(test.url)
		c.Assert(err, IsNil)
		c.Assert(info.ReadPreference, NotNil)
		c.Assert(info.ReadPreference.TagSets, DeepEquals, test.tagSets)
	}
}

func (s *S) TestURLInvalidReadPreferenceTags(c *C) {
	urls := []string{
		"localhost:40001?readPreference=secondary&readPreferenceTags=dc",
		"localhost:40001?readPreference=secondary&readPreferenceTags=dc:ny,rack",
		"localhost:40001?readPreference=secondary&readPreferenceTags=dc,rack",
		"localhost:40001?readPreference=primary&readPreferenceTags=dc:ny",
	}
	for _, url := range urls {
		_, err := mgo.ParseURL(url)
		c.Assert(err, NotNil)
	}
}

func (s *S) TestURLWithAppName(c *C) {
	if !s.versionAtLeast(3, 4) {
		c.Skip("appName depends on MongoDB 3.4+")
	}
	appName := "myAppName"
	session, err := mgo.Dial("localhost:40001?appName=" + appName)
	c.Assert(err, IsNil)
	defer session.Close()

	db := session.DB("mydb")

	err = db.Run(bson.D{{Name: "profile", Value: 2}}, nil)
	c.Assert(err, IsNil)

	coll := db.C("mycoll")
	err = coll.Insert(M{"a": 1, "b": 2})
	c.Assert(err, IsNil)

	result := struct{ A, B int }{}
	err = coll.Find(M{"a": 1}).One(&result)
	c.Assert(err, IsNil)

	profileResult := struct {
		AppName string `bson:"appName"`
	}{}

	err = db.C("system.profile").Find(nil).Sort("-ts").One(&profileResult)
	c.Assert(err, IsNil)
	c.Assert(appName, Equals, profileResult.AppName)
	// reset profiling to 0 as it add unnecessary overhead to all other test
	err = db.Run(bson.D{{Name: "profile", Value: 0}}, nil)
	c.Assert(err, IsNil)
}

func (s *S) TestURLWithAppNameTooLong(c *C) {
	if !s.versionAtLeast(3, 4) {
		c.Skip("appName depends on MongoDB 3.4+")
	}
	appName := "myAppNameWayTooLongmyAppNameWayTooLongmyAppNameWayTooLongmyAppNameWayTooLong"
	appName += appName
	_, err := mgo.Dial("localhost:40001?appName=" + appName)
	c.Assert(err, ErrorMatches, "appName too long, must be < 128 bytes: "+appName)
}

func (s *S) TestInsertFindOne(c *C) {
	session, err := mgo.Dial("localhost:40001")
	c.Assert(err, IsNil)
	defer session.Close()

	coll := session.DB("mydb").C("mycoll")
	err = coll.Insert(M{"a": 1, "b": 2})
	c.Assert(err, IsNil)
	err = coll.Insert(M{"a": 1, "b": 3})
	c.Assert(err, IsNil)

	result := struct{ A, B int }{}

	err = coll.Find(M{"a": 1}).Sort("b").One(&result)
	c.Assert(err, IsNil)
	c.Assert(result.A, Equals, 1)
	c.Assert(result.B, Equals, 2)

	err = coll.Find(M{"a": 1}).Sort("-b").One(&result)
	c.Assert(err, IsNil)
	c.Assert(result.A, Equals, 1)
	c.Assert(result.B, Equals, 3)
}

func (s *S) TestInsertFindOneNil(c *C) {
	session, err := mgo.Dial("localhost:40002")
	c.Assert(err, IsNil)
	defer session.Close()

	coll := session.DB("mydb").C("mycoll")
	err = coll.Find(nil).One(nil)
<<<<<<< HEAD
	c.Assert(err, ErrorMatches, "unauthorized.*|not authorized.*|.*requires authentication")
=======
	c.Assert(err, ErrorMatches, "unauthorized.*|not authorized.*|.* requires authentication")
>>>>>>> 95e2bfa3
}

func (s *S) TestInsertFindOneMap(c *C) {
	session, err := mgo.Dial("localhost:40001")
	c.Assert(err, IsNil)
	defer session.Close()

	coll := session.DB("mydb").C("mycoll")
	err = coll.Insert(M{"a": 1, "b": 2})
	c.Assert(err, IsNil)
	result := make(M)
	err = coll.Find(M{"a": 1}).One(result)
	c.Assert(err, IsNil)
	c.Assert(result["a"], Equals, 1)
	c.Assert(result["b"], Equals, 2)
}

func (s *S) TestInsertFindAll(c *C) {
	session, err := mgo.Dial("localhost:40001")
	c.Assert(err, IsNil)
	defer session.Close()

	coll := session.DB("mydb").C("mycoll")
	err = coll.Insert(M{"a": 1, "b": 2})
	c.Assert(err, IsNil)
	err = coll.Insert(M{"a": 3, "b": 4})
	c.Assert(err, IsNil)

	type R struct{ A, B int }
	var result []R

	assertResult := func() {
		c.Assert(len(result), Equals, 2)
		c.Assert(result[0].A, Equals, 1)
		c.Assert(result[0].B, Equals, 2)
		c.Assert(result[1].A, Equals, 3)
		c.Assert(result[1].B, Equals, 4)
	}

	// nil slice
	err = coll.Find(nil).Sort("a").All(&result)
	c.Assert(err, IsNil)
	assertResult()

	// Previously allocated slice
	allocd := make([]R, 5)
	result = allocd
	err = coll.Find(nil).Sort("a").All(&result)
	c.Assert(err, IsNil)
	assertResult()

	// Ensure result is backed by the originally allocated array
	c.Assert(&result[0], Equals, &allocd[0])

	// Re-run test destination as a pointer to interface{}
	var resultInterface interface{}

	anotherslice := make([]R, 5)
	resultInterface = anotherslice
	err = coll.Find(nil).Sort("a").All(&resultInterface)
	c.Assert(err, IsNil)
	assertResult()

	// Ensure result is backed by the originally allocated array
	c.Assert(&result[0], Equals, &allocd[0])

	// Non-pointer slice error
	f := func() { coll.Find(nil).All(result) }
	c.Assert(f, Panics, "result argument must be a slice address")

	// Non-slice error
	f = func() { coll.Find(nil).All(new(int)) }
	c.Assert(f, Panics, "result argument must be a slice address")
}

func (s *S) TestFindRef(c *C) {
	session, err := mgo.Dial("localhost:40001")
	c.Assert(err, IsNil)
	defer session.Close()

	db1 := session.DB("db1")
	db1col1 := db1.C("col1")

	db2 := session.DB("db2")
	db2col1 := db2.C("col1")

	err = db1col1.Insert(M{"_id": 1, "n": 1})
	c.Assert(err, IsNil)
	err = db1col1.Insert(M{"_id": 2, "n": 2})
	c.Assert(err, IsNil)
	err = db2col1.Insert(M{"_id": 2, "n": 3})
	c.Assert(err, IsNil)

	result := struct{ N int }{}

	ref1 := &mgo.DBRef{Collection: "col1", Id: 1}
	ref2 := &mgo.DBRef{Collection: "col1", Id: 2, Database: "db2"}

	err = db1.FindRef(ref1).One(&result)
	c.Assert(err, IsNil)
	c.Assert(result.N, Equals, 1)

	err = db1.FindRef(ref2).One(&result)
	c.Assert(err, IsNil)
	c.Assert(result.N, Equals, 3)

	err = db2.FindRef(ref1).One(&result)
	c.Assert(err, Equals, mgo.ErrNotFound)

	err = db2.FindRef(ref2).One(&result)
	c.Assert(err, IsNil)
	c.Assert(result.N, Equals, 3)

	err = session.FindRef(ref2).One(&result)
	c.Assert(err, IsNil)
	c.Assert(result.N, Equals, 3)

	f := func() { session.FindRef(ref1).One(&result) }
	c.Assert(f, PanicMatches, "Can't resolve database for &mgo.DBRef{Collection:\"col1\", Id:1, Database:\"\"}")
}

func (s *S) TestDatabaseAndCollectionNames(c *C) {
	session, err := mgo.Dial("localhost:40001")
	c.Assert(err, IsNil)
	defer session.Close()

	db1 := session.DB("db1")
	db1col1 := db1.C("col1")
	db1col2 := db1.C("col2")

	db2 := session.DB("db2")
	db2col1 := db2.C("col3")

	err = db1col1.Insert(M{"_id": 1})
	c.Assert(err, IsNil)
	err = db1col2.Insert(M{"_id": 1})
	c.Assert(err, IsNil)
	err = db2col1.Insert(M{"_id": 1})
	c.Assert(err, IsNil)

	names, err := session.DatabaseNames()
	c.Assert(err, IsNil)
	c.Assert(filterDBs(names), DeepEquals, []string{"db1", "db2"})

	// Try to exercise cursor logic. 2.8.0-rc3 still ignores this.
	session.SetBatch(2)

	names, err = db1.CollectionNames()
	c.Assert(err, IsNil)
	c.Assert(filterDBs(names), DeepEquals, []string{"col1", "col2"})

	names, err = db2.CollectionNames()
	c.Assert(err, IsNil)
	c.Assert(filterDBs(names), DeepEquals, []string{"col3"})
}

func (s *S) TestSelect(c *C) {
	session, err := mgo.Dial("localhost:40001")
	c.Assert(err, IsNil)
	defer session.Close()

	coll := session.DB("mydb").C("mycoll")
	coll.Insert(M{"a": 1, "b": 2})

	result := struct{ A, B int }{}

	err = coll.Find(M{"a": 1}).Select(M{"b": 1}).One(&result)
	c.Assert(err, IsNil)
	c.Assert(result.A, Equals, 0)
	c.Assert(result.B, Equals, 2)
}

func (s *S) TestInlineMap(c *C) {
	session, err := mgo.Dial("localhost:40001")
	c.Assert(err, IsNil)
	defer session.Close()

	coll := session.DB("mydb").C("mycoll")

	var v, result1 struct {
		A int
		M map[string]int `bson:",inline"`
	}

	v.A = 1
	v.M = map[string]int{"b": 2}
	err = coll.Insert(v)
	c.Assert(err, IsNil)

	noId := M{"_id": 0}

	err = coll.Find(nil).Select(noId).One(&result1)
	c.Assert(err, IsNil)
	c.Assert(result1.A, Equals, 1)
	c.Assert(result1.M, DeepEquals, map[string]int{"b": 2})

	var result2 M
	err = coll.Find(nil).Select(noId).One(&result2)
	c.Assert(err, IsNil)
	c.Assert(result2, DeepEquals, M{"a": 1, "b": 2})

}

func (s *S) TestUpdate(c *C) {
	session, err := mgo.Dial("localhost:40001")
	c.Assert(err, IsNil)
	defer session.Close()

	coll := session.DB("mydb").C("mycoll")

	ns := []int{40, 41, 42, 43, 44, 45, 46}
	for _, n := range ns {
		err := coll.Insert(M{"k": n, "n": n})
		c.Assert(err, IsNil)
	}

	// No changes is a no-op and shouldn't return an error.
	err = coll.Update(M{"k": 42}, M{"$set": M{"n": 42}})
	c.Assert(err, IsNil)

	err = coll.Update(M{"k": 42}, M{"$inc": M{"n": 1}})
	c.Assert(err, IsNil)

	result := make(M)
	err = coll.Find(M{"k": 42}).One(result)
	c.Assert(err, IsNil)
	c.Assert(result["n"], Equals, 43)

	err = coll.Update(M{"k": 47}, M{"k": 47, "n": 47})
	c.Assert(err, Equals, mgo.ErrNotFound)

	err = coll.Find(M{"k": 47}).One(result)
	c.Assert(err, Equals, mgo.ErrNotFound)
}

func (s *S) TestUpdateWithCompletedTransaction(c *C) {
	session, err := mgo.Dial("localhost:40011")
	c.Assert(err, IsNil)
	defer session.Close()

	tr := mgo.NewTransaction(session, false)
	coll := session.DB("mydb").C("mycoll")

	ns := []int{40, 41, 42, 43, 44, 45, 46}
	for _, n := range ns {
		err := coll.Insert(M{"k": n, "n": n})
		c.Assert(err, IsNil)
	}

	// No changes is a no-op and shouldn't return an error.
	err = coll.UpdateTransaction(&tr, M{"k": 42}, M{"$set": M{"n": 42}})
	c.Assert(err, IsNil)

	err = coll.UpdateTransaction(&tr, M{"k": 42}, M{"$inc": M{"n": 1}})
	c.Assert(err, IsNil)

	result := make(M)
	err = coll.Find(M{"k": 43}).One(result)
	c.Assert(err, Equals, mgo.ErrNotFound)

	tr.Commit()

	err = coll.Find(M{"k": 43}).One(result)
	c.Assert(err, Equals, 43)
}

func (s *S) TestUpdateWithAbortedTransaction(c *C) {
	session, err := mgo.Dial("localhost:40011")
	c.Assert(err, IsNil)
	defer session.Close()

	tr := mgo.NewTransaction(session, false)
	coll := session.DB("mydb").C("mycoll")

	ns := []int{40, 41, 42, 43, 44, 45, 46}
	for _, n := range ns {
		err := coll.Insert(M{"k": n, "n": n})
		c.Assert(err, IsNil)
	}

	// No changes is a no-op and shouldn't return an error.
	err = coll.UpdateTransaction(&tr, M{"k": 42}, M{"$set": M{"n": 42}})
	c.Assert(err, IsNil)

	err = coll.UpdateTransaction(&tr, M{"k": 42}, M{"$inc": M{"n": 1}})
	c.Assert(err, IsNil)

	result := make(M)
	err = coll.Find(M{"k": 43}).One(result)
	c.Assert(err, Equals, mgo.ErrNotFound)

	tr.Abort()

	err = coll.Find(M{"k": 42}).One(result)
	c.Assert(err, IsNil)

	err = coll.Find(M{"k": 43}).One(result)
	c.Assert(err, Equals, mgo.ErrNotFound)
}

func (s *S) TestUpdateId(c *C) {
	session, err := mgo.Dial("localhost:40001")
	c.Assert(err, IsNil)
	defer session.Close()

	coll := session.DB("mydb").C("mycoll")

	ns := []int{40, 41, 42, 43, 44, 45, 46}
	for _, n := range ns {
		err := coll.Insert(M{"_id": n, "n": n})
		c.Assert(err, IsNil)
	}

	err = coll.UpdateId(42, M{"$inc": M{"n": 1}})
	c.Assert(err, IsNil)

	result := make(M)
	err = coll.FindId(42).One(result)
	c.Assert(err, IsNil)
	c.Assert(result["n"], Equals, 43)

	err = coll.UpdateId(47, M{"k": 47, "n": 47})
	c.Assert(err, Equals, mgo.ErrNotFound)

	err = coll.FindId(47).One(result)
	c.Assert(err, Equals, mgo.ErrNotFound)
}

func (s *S) TestUpdateNil(c *C) {
	session, err := mgo.Dial("localhost:40001")
	c.Assert(err, IsNil)
	defer session.Close()

	coll := session.DB("mydb").C("mycoll")

	err = coll.Insert(M{"k": 42, "n": 42})
	c.Assert(err, IsNil)
	err = coll.Update(nil, M{"$inc": M{"n": 1}})
	c.Assert(err, IsNil)

	result := make(M)
	err = coll.Find(M{"k": 42}).One(result)
	c.Assert(err, IsNil)
	c.Assert(result["n"], Equals, 43)

	err = coll.Insert(M{"k": 45, "n": 45})
	c.Assert(err, IsNil)
	_, err = coll.UpdateAll(nil, M{"$inc": M{"n": 1}})
	c.Assert(err, IsNil)

	err = coll.Find(M{"k": 42}).One(result)
	c.Assert(err, IsNil)
	c.Assert(result["n"], Equals, 44)
	err = coll.Find(M{"k": 45}).One(result)
	c.Assert(err, IsNil)
	c.Assert(result["n"], Equals, 46)
}

func (s *S) TestUpdateWithArrayFiltersMulti(c *C) {
	if !s.versionAtLeast(3, 6) {
		c.Skip("requires 3.6+")
	}
	session, err := mgo.Dial("localhost:40001")
	c.Assert(err, IsNil)
	defer session.Close()

	coll := session.DB("mydb").C("mycoll")
	// defer session.DB("mydb").C("mycoll").DropCollection()
	err = coll.Insert(
		M{"_id": 1, "grades": []int{95, 92, 90}},
		M{"_id": 2, "grades": []int{98, 100, 102}},
		M{"_id": 3, "grades": []int{95, 110, 100}},
	)
	c.Assert(err, IsNil)

	change, err := coll.UpdateWithArrayFilters(
		M{"grades": M{"$gte": 100}},
		M{"$set": M{"grades.$[element]": 100}},
		[]M{
			M{"element": M{"$gte": 100}},
		}, true)
	c.Assert(err, IsNil)
	c.Assert(change, Not(IsNil))
	c.Assert(change.Matched, Equals, 2)
	c.Assert(change.Updated, Equals, 2)

	students := []struct {
		ID     bson.ObjectId `bson:"_id"`
		Grades []int         `bson:"grades"`
	}{}
	err = coll.Find(bson.M{}).All(&students)
	c.Assert(err, IsNil)
	for _, student := range students {
		for _, grade := range student.Grades {
			if grade > 100 {
				c.Fail()
			}
		}
	}
}

func (s *S) TestUpdateWithArrayFiltersSingle(c *C) {
	if !s.versionAtLeast(3, 6) {
		c.Skip("requires 3.6+")
	}
	session, err := mgo.Dial("localhost:40001")
	c.Assert(err, IsNil)
	defer session.Close()

	coll := session.DB("mydb").C("mycoll")
	defer session.DB("mydb").C("mycoll").DropCollection()
	err = coll.Insert(
		M{"_id": 1, "grades": []int{95, 92, 90, 100, 104, 50}},
		M{"_id": 2, "grades": []int{98, 100, 102, 100, 104, 50}},
		M{"_id": 3, "grades": []int{95, 110, 100, 100, 104, 50}},
	)
	c.Assert(err, IsNil)

	change, err := coll.UpdateWithArrayFilters(
		M{"grades": M{"$gte": 100}},
		M{"$set": M{"grades.$[element]": 100}},
		[]M{
			M{"element": M{"$gte": 100}},
		}, false)
	c.Assert(err, IsNil)
	c.Assert(change, Not(IsNil))
	c.Assert(change.Matched, Equals, 1)
	c.Assert(change.Updated, Equals, 1)

	students := []struct {
		ID     bson.ObjectId `bson:"_id"`
		Grades []int         `bson:"grades"`
	}{}
	err = coll.Find(bson.M{}).All(&students)
	c.Assert(err, IsNil)
	for i, student := range students {
		for _, grade := range student.Grades {
			if i == 0 && grade > 100 {
				c.Fail()
			}
		}
	}
}

func (s *S) TestUpsert(c *C) {
	session, err := mgo.Dial("localhost:40001")
	c.Assert(err, IsNil)
	defer session.Close()

	coll := session.DB("mydb").C("mycoll")

	ns := []int{40, 41, 42, 43, 44, 45, 46}
	for _, n := range ns {
		err := coll.Insert(bson.D{{Name: "k", Value: n}, {Name: "n", Value: n}})
		c.Assert(err, IsNil)
	}

	info, err := coll.Upsert(M{"k": 42}, bson.D{{Name: "k", Value: 42}, {Name: "n", Value: 24}})
	c.Assert(err, IsNil)
	c.Assert(info.Updated, Equals, 1)
	c.Assert(info.Matched, Equals, 1)
	c.Assert(info.UpsertedId, IsNil)

	result := M{}
	err = coll.Find(M{"k": 42}).One(result)
	c.Assert(err, IsNil)
	c.Assert(result["n"], Equals, 24)

	// Match but do not change.
	info, err = coll.Upsert(M{"k": 42}, bson.D{{Name: "k", Value: 42}, {Name: "n", Value: 24}})
	c.Assert(err, IsNil)
	c.Assert(info.Updated, Equals, 1) // On 2.6+ this feels like a server mistake.
	c.Assert(info.Matched, Equals, 1)
	c.Assert(info.UpsertedId, IsNil)

	// Insert with internally created id.
	info, err = coll.Upsert(M{"k": 47}, M{"k": 47, "n": 47})
	c.Assert(err, IsNil)
	c.Assert(info.Updated, Equals, 0)
	c.Assert(info.Matched, Equals, 0)
	c.Assert(info.UpsertedId, NotNil)

	err = coll.Find(M{"k": 47}).One(result)
	c.Assert(err, IsNil)
	c.Assert(result["n"], Equals, 47)

	result = M{}
	err = coll.Find(M{"_id": info.UpsertedId}).One(result)
	c.Assert(err, IsNil)
	c.Assert(result["n"], Equals, 47)

	// Insert with provided id.
	info, err = coll.Upsert(M{"k": 48}, M{"k": 48, "n": 48, "_id": 48})
	c.Assert(err, IsNil)
	c.Assert(info.Updated, Equals, 0)
	c.Assert(info.Matched, Equals, 0)
	c.Assert(info.UpsertedId, Equals, 48)

	err = coll.Find(M{"k": 48}).One(result)
	c.Assert(err, IsNil)
	c.Assert(result["n"], Equals, 48)
}

func (s *S) TestUpsertId(c *C) {
	session, err := mgo.Dial("localhost:40001")
	c.Assert(err, IsNil)
	defer session.Close()

	coll := session.DB("mydb").C("mycoll")

	ns := []int{40, 41, 42, 43, 44, 45, 46}
	for _, n := range ns {
		err := coll.Insert(M{"_id": n, "n": n})
		c.Assert(err, IsNil)
	}

	info, err := coll.UpsertId(42, M{"n": 24})
	c.Assert(err, IsNil)
	c.Assert(info.Updated, Equals, 1)
	c.Assert(info.UpsertedId, IsNil)

	result := M{}
	err = coll.FindId(42).One(result)
	c.Assert(err, IsNil)
	c.Assert(result["n"], Equals, 24)

	info, err = coll.UpsertId(47, M{"_id": 47, "n": 47})
	c.Assert(err, IsNil)
	c.Assert(info.Updated, Equals, 0)
	c.Assert(info.UpsertedId, Equals, 47)

	err = coll.FindId(47).One(result)
	c.Assert(err, IsNil)
	c.Assert(result["n"], Equals, 47)
}

func (s *S) TestUpdateAll(c *C) {
	session, err := mgo.Dial("localhost:40001")
	c.Assert(err, IsNil)
	defer session.Close()

	coll := session.DB("mydb").C("mycoll")

	ns := []int{40, 41, 42, 43, 44, 45, 46}
	for _, n := range ns {
		err := coll.Insert(M{"k": n, "n": n})
		c.Assert(err, IsNil)
	}

	info, err := coll.UpdateAll(M{"k": M{"$gt": 42}}, M{"$unset": M{"missing": 1}})
	c.Assert(err, IsNil)
	c.Assert(info.Updated, Equals, 0)
	c.Assert(info.Matched, Equals, 4)

	info, err = coll.UpdateAll(M{"k": M{"$gt": 42}}, M{"$inc": M{"n": 1}})
	c.Assert(err, IsNil)
	c.Assert(info.Updated, Equals, 4)
	c.Assert(info.Matched, Equals, 4)

	result := make(M)
	err = coll.Find(M{"k": 42}).One(result)
	c.Assert(err, IsNil)
	c.Assert(result["n"], Equals, 42)

	err = coll.Find(M{"k": 43}).One(result)
	c.Assert(err, IsNil)
	c.Assert(result["n"], Equals, 44)

	err = coll.Find(M{"k": 44}).One(result)
	c.Assert(err, IsNil)
	c.Assert(result["n"], Equals, 45)

}

func (s *S) TestRemove(c *C) {
	session, err := mgo.Dial("localhost:40001")
	c.Assert(err, IsNil)
	defer session.Close()

	coll := session.DB("mydb").C("mycoll")

	ns := []int{40, 41, 42, 43, 44, 45, 46}
	for _, n := range ns {
		err := coll.Insert(M{"n": n})
		c.Assert(err, IsNil)
	}

	err = coll.Remove(M{"n": M{"$gt": 42}})
	c.Assert(err, IsNil)

	result := &struct{ N int }{}
	err = coll.Find(M{"n": 42}).One(result)
	c.Assert(err, IsNil)
	c.Assert(result.N, Equals, 42)

	err = coll.Find(M{"n": 43}).One(result)
	c.Assert(err, Equals, mgo.ErrNotFound)

	err = coll.Find(M{"n": 44}).One(result)
	c.Assert(err, IsNil)
	c.Assert(result.N, Equals, 44)
}

func (s *S) TestRemoveId(c *C) {
	session, err := mgo.Dial("localhost:40001")
	c.Assert(err, IsNil)
	defer session.Close()

	coll := session.DB("mydb").C("mycoll")

	err = coll.Insert(M{"_id": 40}, M{"_id": 41}, M{"_id": 42})
	c.Assert(err, IsNil)

	err = coll.RemoveId(41)
	c.Assert(err, IsNil)

	c.Assert(coll.FindId(40).One(nil), IsNil)
	c.Assert(coll.FindId(41).One(nil), Equals, mgo.ErrNotFound)
	c.Assert(coll.FindId(42).One(nil), IsNil)
}

func (s *S) TestRemoveUnsafe(c *C) {
	session, err := mgo.Dial("localhost:40001")
	c.Assert(err, IsNil)
	defer session.Close()

	session.SetSafe(nil)

	coll := session.DB("mydb").C("mycoll")

	err = coll.Insert(M{"_id": 40}, M{"_id": 41}, M{"_id": 42})
	c.Assert(err, IsNil)

	err = coll.RemoveId(41)
	c.Assert(err, IsNil)

	c.Assert(coll.FindId(40).One(nil), IsNil)
	c.Assert(coll.FindId(41).One(nil), Equals, mgo.ErrNotFound)
	c.Assert(coll.FindId(42).One(nil), IsNil)
}

func (s *S) TestRemoveAll(c *C) {
	session, err := mgo.Dial("localhost:40001")
	c.Assert(err, IsNil)
	defer session.Close()

	coll := session.DB("mydb").C("mycoll")

	ns := []int{40, 41, 42, 43, 44, 45, 46}
	for _, n := range ns {
		err := coll.Insert(M{"n": n})
		c.Assert(err, IsNil)
	}

	info, err := coll.RemoveAll(M{"n": M{"$gt": 42}})
	c.Assert(err, IsNil)
	c.Assert(info.Updated, Equals, 0)
	c.Assert(info.Removed, Equals, 4)
	c.Assert(info.Matched, Equals, 4)
	c.Assert(info.UpsertedId, IsNil)

	result := &struct{ N int }{}
	err = coll.Find(M{"n": 42}).One(result)
	c.Assert(err, IsNil)
	c.Assert(result.N, Equals, 42)

	err = coll.Find(M{"n": 43}).One(result)
	c.Assert(err, Equals, mgo.ErrNotFound)

	err = coll.Find(M{"n": 44}).One(result)
	c.Assert(err, Equals, mgo.ErrNotFound)

	info, err = coll.RemoveAll(nil)
	c.Assert(err, IsNil)
	c.Assert(info.Updated, Equals, 0)
	c.Assert(info.Removed, Equals, 3)
	c.Assert(info.Matched, Equals, 3)
	c.Assert(info.UpsertedId, IsNil)

	n, err := coll.Find(nil).Count()
	c.Assert(err, IsNil)
	c.Assert(n, Equals, 0)
}

func (s *S) TestDropDatabase(c *C) {
	session, err := mgo.Dial("localhost:40001")
	c.Assert(err, IsNil)
	defer session.Close()

	db1 := session.DB("db1")
	db1.C("col").Insert(M{"_id": 1})

	db2 := session.DB("db2")
	db2.C("col").Insert(M{"_id": 1})

	err = db1.DropDatabase()
	c.Assert(err, IsNil)

	names, err := session.DatabaseNames()
	c.Assert(err, IsNil)
	c.Assert(filterDBs(names), DeepEquals, []string{"db2"})

	err = db2.DropDatabase()
	c.Assert(err, IsNil)

	names, err = session.DatabaseNames()
	c.Assert(err, IsNil)
	c.Assert(filterDBs(names), DeepEquals, []string{})
}

func filterDBs(dbs []string) []string {
	var i int
	for _, name := range dbs {
		switch name {
		case "admin", "local", "config", "system.indexes":
		default:
			dbs[i] = name
			i++
		}
	}
	if len(dbs) == 0 {
		return []string{}
	}
	return dbs[:i]
}

func (s *S) TestDropCollection(c *C) {
	session, err := mgo.Dial("localhost:40001")
	c.Assert(err, IsNil)
	defer session.Close()

	db := session.DB("db1")
	db.C("col1").Insert(M{"_id": 1})
	db.C("col2").Insert(M{"_id": 1})

	err = db.C("col1").DropCollection()
	c.Assert(err, IsNil)

	names, err := db.CollectionNames()
	c.Assert(err, IsNil)
	c.Assert(filterDBs(names), DeepEquals, []string{"col2"})

	err = db.C("col2").DropCollection()
	c.Assert(err, IsNil)

	names, err = db.CollectionNames()
	c.Assert(err, IsNil)
	c.Assert(len(filterDBs(names)), Equals, 0)
}

func (s *S) TestCreateCollectionCapped(c *C) {
	session, err := mgo.Dial("localhost:40001")
	c.Assert(err, IsNil)
	defer session.Close()

	coll := session.DB("mydb").C("mycoll")

	info := &mgo.CollectionInfo{
		Capped:   true,
		MaxBytes: 1024,
		MaxDocs:  3,
	}
	err = coll.Create(info)
	c.Assert(err, IsNil)

	ns := []int{1, 2, 3, 4, 5}
	for _, n := range ns {
		err := coll.Insert(M{"n": n})
		c.Assert(err, IsNil)
	}

	n, err := coll.Find(nil).Count()
	c.Assert(err, IsNil)
	c.Assert(n, Equals, 3)
}

func (s *S) TestCreateCollectionNoIndex(c *C) {
	if s.versionAtLeast(4, 0) {
		c.Skip("can't set autoIndexId:false when creating collections in databases other than the local database in 4.0 and above")
	}
	session, err := mgo.Dial("localhost:40001")
	c.Assert(err, IsNil)
	defer session.Close()

	coll := session.DB("mydb").C("mycoll")

	info := &mgo.CollectionInfo{
		DisableIdIndex: true,
	}
	err = coll.Create(info)
	c.Assert(err, IsNil)

	err = coll.Insert(M{"n": 1})
	c.Assert(err, IsNil)

	// Removing this test.  After 4.0, you can't disable indexes.
	// indexes, err := coll.Indexes()
	//c.Assert(indexes, HasLen, 0)
}

func (s *S) TestCreateCollectionForceIndex(c *C) {
	session, err := mgo.Dial("localhost:40001")
	c.Assert(err, IsNil)
	defer session.Close()

	coll := session.DB("mydb").C("mycoll")

	info := &mgo.CollectionInfo{
		ForceIdIndex: true,
		Capped:       true,
		MaxBytes:     1024,
	}
	err = coll.Create(info)
	c.Assert(err, IsNil)

	err = coll.Insert(M{"n": 1})
	c.Assert(err, IsNil)

	indexes, err := coll.Indexes()
	c.Assert(err, IsNil)
	c.Assert(indexes, HasLen, 1)
}

func (s *S) TestCreateCollectionValidator(c *C) {
	if !s.versionAtLeast(3, 2) {
		c.Skip("validation depends on MongoDB 3.2+")
	}
	session, err := mgo.Dial("localhost:40001")
	c.Assert(err, IsNil)
	defer session.Close()

	db := session.DB("mydb")
	coll := db.C("mycoll")

	// Test Validator.
	info := &mgo.CollectionInfo{
		Validator: M{"b": M{"$exists": true}},
	}
	err = coll.Create(info)
	c.Assert(err, IsNil)
	err = coll.Insert(M{"a": 1})
	c.Assert(err, ErrorMatches, "Document failed validation")
	err = coll.DropCollection()
	c.Assert(err, IsNil)

	// Test ValidatorAction.
	info = &mgo.CollectionInfo{
		Validator:        M{"b": M{"$exists": true}},
		ValidationAction: "warn",
	}
	err = coll.Create(info)
	c.Assert(err, IsNil)
	err = coll.Insert(M{"a": 1})
	c.Assert(err, IsNil)
	err = coll.DropCollection()
	c.Assert(err, IsNil)

	// Test ValidationLevel.
	info = &mgo.CollectionInfo{
		Validator:       M{"a": M{"$exists": true}},
		ValidationLevel: "moderate",
	}
	err = coll.Create(info)
	err = coll.Insert(M{"a": 1})
	c.Assert(err, IsNil)
	err = db.Run(bson.D{{Name: "collMod", Value: "mycoll"}, {Name: "validator", Value: M{"b": M{"$exists": true}}}}, nil)
	c.Assert(err, IsNil)
	err = coll.Insert(M{"a": 2})
	c.Assert(err, ErrorMatches, "Document failed validation")
	err = coll.Update(M{"a": 1}, M{"c": 1})
	c.Assert(err, IsNil)
	err = coll.DropCollection()
	c.Assert(err, IsNil)
}

func (s *S) TestCreateCollectionStorageEngine(c *C) {
	if !s.versionAtLeast(3, 0) {
		c.Skip("storageEngine option depends on MongoDB 3.0+")
	}
	session, err := mgo.Dial("localhost:40001")
	c.Assert(err, IsNil)
	defer session.Close()

	db := session.DB("mydb")
	coll := db.C("mycoll")

	info := &mgo.CollectionInfo{
		StorageEngine: M{"test": M{}},
	}
	err = coll.Create(info)
	c.Assert(err, ErrorMatches, "test is not a registered storage engine for this server")
}

func (s *S) TestCreateCollectionWithCollation(c *C) {
	if !s.versionAtLeast(3, 4) {
		c.Skip("depends on mongodb 3.4+")
	}
	session, err := mgo.Dial("localhost:40001")
	c.Assert(err, IsNil)
	defer session.Close()

	db := session.DB("mydb")
	coll := db.C("mycoll")

	info := &mgo.CollectionInfo{
		Collation: &mgo.Collation{Locale: "en", Strength: 1},
	}
	err = coll.Create(info)
	c.Assert(err, IsNil)

	err = coll.Insert(M{"a": "case"})
	c.Assert(err, IsNil)

	err = coll.Insert(M{"a": "CaSe"})
	c.Assert(err, IsNil)

	var docs []struct {
		A string `bson:"a"`
	}
	err = coll.Find(bson.M{"a": "case"}).All(&docs)
	c.Assert(err, IsNil)
	c.Assert(docs[0].A, Equals, "case")
	c.Assert(docs[1].A, Equals, "CaSe")

}

func (s *S) TestIsDupValues(c *C) {
	c.Assert(mgo.IsDup(nil), Equals, false)
	c.Assert(mgo.IsDup(&mgo.LastError{Code: 1}), Equals, false)
	c.Assert(mgo.IsDup(&mgo.QueryError{Code: 1}), Equals, false)
	c.Assert(mgo.IsDup(&mgo.LastError{Code: 11000}), Equals, true)
	c.Assert(mgo.IsDup(&mgo.QueryError{Code: 11000}), Equals, true)
	c.Assert(mgo.IsDup(&mgo.LastError{Code: 11001}), Equals, true)
	c.Assert(mgo.IsDup(&mgo.QueryError{Code: 11001}), Equals, true)
	c.Assert(mgo.IsDup(&mgo.LastError{Code: 12582}), Equals, true)
	c.Assert(mgo.IsDup(&mgo.QueryError{Code: 12582}), Equals, true)
	lerr := &mgo.LastError{Code: 16460, Err: "error inserting 1 documents to shard ... caused by :: E11000 duplicate key error index: ..."}
	c.Assert(mgo.IsDup(lerr), Equals, true)
}

func (s *S) TestIsDupPrimary(c *C) {
	session, err := mgo.Dial("localhost:40001")
	c.Assert(err, IsNil)
	defer session.Close()

	coll := session.DB("mydb").C("mycoll")

	err = coll.Insert(M{"_id": 1})
	c.Assert(err, IsNil)
	err = coll.Insert(M{"_id": 1})
	c.Assert(err, ErrorMatches, ".*duplicate key error.*")
	c.Assert(mgo.IsDup(err), Equals, true)
}

func (s *S) TestIsDupUnique(c *C) {
	session, err := mgo.Dial("localhost:40001")
	c.Assert(err, IsNil)
	defer session.Close()

	index := mgo.Index{
		Key:    []string{"a", "b"},
		Unique: true,
	}

	coll := session.DB("mydb").C("mycoll")

	err = coll.EnsureIndex(index)
	c.Assert(err, IsNil)

	err = coll.Insert(M{"a": 1, "b": 1})
	c.Assert(err, IsNil)
	err = coll.Insert(M{"a": 1, "b": 1})
	c.Assert(err, ErrorMatches, ".*duplicate key error.*")
	c.Assert(mgo.IsDup(err), Equals, true)
}

func (s *S) TestIsDupCapped(c *C) {
	session, err := mgo.Dial("localhost:40001")
	c.Assert(err, IsNil)
	defer session.Close()

	coll := session.DB("mydb").C("mycoll")

	info := &mgo.CollectionInfo{
		ForceIdIndex: true,
		Capped:       true,
		MaxBytes:     1024,
	}
	err = coll.Create(info)
	c.Assert(err, IsNil)

	err = coll.Insert(M{"_id": 1})
	c.Assert(err, IsNil)
	err = coll.Insert(M{"_id": 1})
	// The error was different for capped collections before 2.6.
	c.Assert(err, ErrorMatches, ".*duplicate key.*")
	// The issue is reduced by using IsDup.
	c.Assert(mgo.IsDup(err), Equals, true)
}

func (s *S) TestIsDupFindAndModify(c *C) {
	session, err := mgo.Dial("localhost:40001")
	c.Assert(err, IsNil)
	defer session.Close()

	coll := session.DB("mydb").C("mycoll")

	err = coll.EnsureIndex(mgo.Index{Key: []string{"n"}, Unique: true})
	c.Assert(err, IsNil)

	err = coll.Insert(M{"n": 1})
	c.Assert(err, IsNil)
	err = coll.Insert(M{"n": 2})
	c.Assert(err, IsNil)
	_, err = coll.Find(M{"n": 1}).Apply(mgo.Change{Update: M{"$inc": M{"n": 1}}}, bson.M{})
	c.Assert(err, ErrorMatches, ".*duplicate key error.*")
	c.Assert(mgo.IsDup(err), Equals, true)
}

func (s *S) TestIsDupRetryUpsert(c *C) {
	session, err := mgo.Dial("localhost:40001")
	c.Assert(err, IsNil)
	defer session.Close()

	coll := session.DB("mydb").C("mycoll")

	err = coll.Insert(bson.M{"_id": 1, "x": 1})
	c.Assert(err, IsNil)

	_, err = coll.Upsert(bson.M{"_id": 1, "x": 2}, bson.M{"$set": bson.M{"x": 3}})
	c.Assert(mgo.IsDup(err), Equals, true)

	_, err = coll.Find(bson.M{"_id": 1, "x": 2}).Apply(mgo.Change{
		Update: bson.M{"$set": bson.M{"x": 3}},
		Upsert: true,
	}, nil)
	c.Assert(mgo.IsDup(err), Equals, true)
}

func (s *S) TestFindAndModify(c *C) {
	session, err := mgo.Dial("localhost:40011")
	c.Assert(err, IsNil)
	defer session.Close()

	coll := session.DB("mydb").C("mycoll")

	err = coll.Insert(M{"n": 42})

	session.SetMode(mgo.Monotonic, true)

	result := M{}
	info, err := coll.Find(M{"n": 42}).Apply(mgo.Change{Update: M{"$inc": M{"n": 1}}}, result)
	c.Assert(err, IsNil)
	c.Assert(result["n"], Equals, 42)
	c.Assert(info.Updated, Equals, 1)
	c.Assert(info.Matched, Equals, 1)
	c.Assert(info.Removed, Equals, 0)
	c.Assert(info.UpsertedId, IsNil)

	// A nil result parameter should be acceptable.
	info, err = coll.Find(M{"n": 43}).Apply(mgo.Change{Update: M{"$unset": M{"missing": 1}}}, nil)
	c.Assert(err, IsNil)
	c.Assert(info.Updated, Equals, 1) // On 2.6+ this feels like a server mistake.
	c.Assert(info.Matched, Equals, 1)
	c.Assert(info.Removed, Equals, 0)
	c.Assert(info.UpsertedId, IsNil)

	result = M{}
	info, err = coll.Find(M{"n": 43}).Apply(mgo.Change{Update: M{"$inc": M{"n": 1}}, ReturnNew: true}, result)
	c.Assert(err, IsNil)
	c.Assert(result["n"], Equals, 44)
	c.Assert(info.Updated, Equals, 1)
	c.Assert(info.Removed, Equals, 0)
	c.Assert(info.UpsertedId, IsNil)

	result = M{}
	info, err = coll.Find(M{"n": 50}).Apply(mgo.Change{Upsert: true, Update: M{"n": 51, "o": 52}}, result)
	c.Assert(err, IsNil)
	c.Assert(result["n"], IsNil)
	c.Assert(info.Updated, Equals, 0)
	c.Assert(info.Removed, Equals, 0)
	c.Assert(info.UpsertedId, NotNil)

	result = M{}
	info, err = coll.Find(nil).Sort("-n").Apply(mgo.Change{Update: M{"$inc": M{"n": 1}}, ReturnNew: true}, result)
	c.Assert(err, IsNil)
	c.Assert(result["n"], Equals, 52)
	c.Assert(info.Updated, Equals, 1)
	c.Assert(info.Removed, Equals, 0)
	c.Assert(info.UpsertedId, IsNil)

	result = M{}
	info, err = coll.Find(M{"n": 52}).Select(M{"o": 1}).Apply(mgo.Change{Remove: true}, result)
	c.Assert(err, IsNil)
	c.Assert(result["n"], IsNil)
	c.Assert(result["o"], Equals, 52)
	c.Assert(info.Updated, Equals, 0)
	c.Assert(info.Removed, Equals, 1)
	c.Assert(info.UpsertedId, IsNil)

	result = M{}
	info, err = coll.Find(M{"n": 60}).Apply(mgo.Change{Remove: true}, result)
	c.Assert(err, Equals, mgo.ErrNotFound)
	c.Assert(len(result), Equals, 0)
	c.Assert(info, IsNil)
}

func (s *S) TestFindAndModifyWriteConcern(c *C) {
	session, err := mgo.Dial("localhost:40011")
	c.Assert(err, IsNil)
	defer session.Close()

	coll := session.DB("mydb").C("mycoll")
	err = coll.Insert(M{"id": 42})
	c.Assert(err, IsNil)

	// Tweak the safety parameters to something unachievable.
	session.SetSafe(&mgo.Safe{W: 4, WTimeout: 100})

	var ret struct {
		Id uint64 `bson:"id"`
	}

	change := mgo.Change{
		Update:    M{"$inc": M{"id": 8}},
		ReturnNew: false,
	}
	info, err := coll.Find(M{"id": M{"$exists": true}}).Apply(change, &ret)
	c.Assert(info.Updated, Equals, 1)
	c.Assert(info.Matched, Equals, 1)
	c.Assert(ret.Id, Equals, uint64(42))

	if s.versionAtLeast(3, 2) {
		// findAndModify support writeConcern after version 3.2.
		c.Assert(err, ErrorMatches, "timeout|timed out waiting for slaves|Not enough data-bearing nodes|waiting for replication timed out")
	}
}

func (s *S) TestFindAndModifyBug997828(c *C) {
	session, err := mgo.Dial("localhost:40001")
	c.Assert(err, IsNil)
	defer session.Close()

	coll := session.DB("mydb").C("mycoll")

	err = coll.Insert(M{"n": "not-a-number"})

	result := make(M)
	_, err = coll.Find(M{"n": "not-a-number"}).Apply(mgo.Change{Update: M{"$inc": M{"n": 1}}}, result)
	c.Assert(err, ErrorMatches, `(exception: )?Cannot apply \$inc .*`)
	qerr, _ := err.(*mgo.QueryError)
	c.Assert(qerr, NotNil, Commentf("err: %#v", err))
	if s.versionAtLeast(3, 6) {
		// Oh, the dance of error codes. :-(
		c.Assert(qerr.Code, Equals, 14)
	} else {
		c.Assert(qerr.Code, Equals, 16837)
	}
}

func (s *S) TestFindAndModifyErrmsgDoc(c *C) {
	session, err := mgo.Dial("localhost:40001")
	c.Assert(err, IsNil)
	defer session.Close()

	coll := session.DB("mydb").C("mycoll")

	err = coll.Insert(M{"errmsg": "an error"})

	var result M
	_, err = coll.Find(M{}).Apply(mgo.Change{Update: M{"$set": M{"n": 1}}}, &result)
	c.Assert(err, IsNil)
}

func (s *S) TestCountCollection(c *C) {
	session, err := mgo.Dial("localhost:40001")
	c.Assert(err, IsNil)
	defer session.Close()

	coll := session.DB("mydb").C("mycoll")

	ns := []int{40, 41, 42}
	for _, n := range ns {
		err := coll.Insert(M{"n": n})
		c.Assert(err, IsNil)
	}

	n, err := coll.Count()
	c.Assert(err, IsNil)
	c.Assert(n, Equals, 3)
}

func (s *S) TestView(c *C) {
	if !s.versionAtLeast(3, 4) {
		c.Skip("depends on mongodb 3.4+")
	}
	// CreateView has to be run against mongos
	session, err := mgo.Dial("localhost:40201")
	c.Assert(err, IsNil)
	defer session.Close()

	db := session.DB("mydb")

	coll := db.C("mycoll")

	for i := 0; i < 4; i++ {
		err = coll.Insert(bson.M{"_id": i, "nm": "a"})
		c.Assert(err, IsNil)
	}

	pipeline := []bson.M{{"$match": bson.M{"_id": bson.M{"$gte": 2}}}}

	err = db.CreateView("myview", coll.Name, pipeline, nil)
	c.Assert(err, IsNil)

	names, err := db.CollectionNames()
	c.Assert(err, IsNil)
	c.Assert(names, DeepEquals, []string{"mycoll", "myview", "system.views"})

	var viewInfo struct {
		ID       string   `bson:"_id"`
		ViewOn   string   `bson:"viewOn"`
		Pipeline []bson.M `bson:"pipeline"`
	}

	err = db.C("system.views").Find(nil).One(&viewInfo)
	c.Assert(viewInfo.ID, Equals, "mydb.myview")
	c.Assert(viewInfo.ViewOn, Equals, "mycoll")
	c.Assert(viewInfo.Pipeline, DeepEquals, pipeline)

	view := db.C("myview")

	n, err := view.Count()
	c.Assert(err, IsNil)
	c.Assert(n, Equals, 2)

	var result struct {
		ID int    `bson:"_id"`
		Nm string `bson:"nm"`
	}

	err = view.Find(nil).Sort("_id").One(&result)
	c.Assert(err, IsNil)
	c.Assert(result.ID, Equals, 2)

	err = view.Find(bson.M{"_id": 3}).One(&result)
	c.Assert(err, IsNil)
	c.Assert(result.ID, Equals, 3)

	var resultPipe struct {
		ID int    `bson:"_id"`
		Nm string `bson:"nm"`
		C  int    `bson:"c"`
	}

	err = view.Pipe([]bson.M{{"$project": bson.M{"c": bson.M{"$sum": []interface{}{"$_id", 10}}}}}).One(&resultPipe)
	c.Assert(err, IsNil)
	c.Assert(resultPipe.C, Equals, 12)

	err = view.EnsureIndexKey("nm")
	c.Assert(err, NotNil)

	err = view.Insert(bson.M{"_id": 5, "nm": "b"})
	c.Assert(err, NotNil)

	err = view.Remove(bson.M{"_id": 2})
	c.Assert(err, NotNil)

	err = view.Update(bson.M{"_id": 2}, bson.M{"$set": bson.M{"d": true}})
	c.Assert(err, NotNil)

	err = db.C("myview").DropCollection()
	c.Assert(err, IsNil)

	names, err = db.CollectionNames()
	c.Assert(err, IsNil)
	c.Assert(names, DeepEquals, []string{"mycoll", "system.views"})

	n, err = db.C("system.views").Count()
	c.Assert(err, IsNil)
	c.Assert(n, Equals, 0)

}

func (s *S) TestViewWithCollation(c *C) {
	// This test is currently failing because of a bug in mongodb. A ticket describing
	// the issue is available here: https://jira.mongodb.org/browse/SERVER-31049
	// TODO remove this line when SERVER-31049 is fixed
	c.Skip("Fails because of a MongoDB bug as of version 3.4.9, cf https://jira.mongodb.org/browse/SERVER-31049")

	if !s.versionAtLeast(3, 4) {
		c.Skip("depends on mongodb 3.4+")
	}
	// CreateView has to be run against mongos
	session, err := mgo.Dial("localhost:40201")
	c.Assert(err, IsNil)
	defer session.Close()

	db := session.DB("mydb")

	coll := db.C("mycoll")

	names := []string{"case", "CaSe", "cäse"}
	for _, name := range names {
		err = coll.Insert(bson.M{"nm": name})
		c.Assert(err, IsNil)
	}

	collation := &mgo.Collation{Locale: "en", Strength: 2}

	err = db.CreateView("myview", "mycoll", []bson.M{{"$match": bson.M{"nm": "case"}}}, collation)
	c.Assert(err, IsNil)

	var docs []struct {
		Nm string `bson:"nm"`
	}
	err = db.C("myview").Find(nil).All(&docs)
	c.Assert(err, IsNil)
	c.Assert(docs[0].Nm, Equals, "case")
	c.Assert(docs[1].Nm, Equals, "CaSe")
}

func (s *S) TestFindWithMinMax(c *C) {
	if !s.versionAtLeast(3, 4) {
		c.Skip("depends on mongodb 3.4+")
	}
	// CreateView has to be run against mongos
	session, err := mgo.Dial("localhost:40001")
	c.Assert(err, IsNil)
	defer session.Close()

	db := session.DB("mydb")

	coll := db.C("mycoll")

	for i := 0; i < 4; i++ {
		err = coll.Insert(bson.M{"_id": i, "nm": "a"})
		c.Assert(err, IsNil)
		err = coll.Insert(bson.M{"_id": fmt.Sprintf("x%d", i), "nm": "b"})
		c.Assert(err, IsNil)
	}

	ids := []interface{}{}
	iter := coll.Find(nil).Sort("_id").Min(bson.M{"_id": 2}).Max(bson.M{"_id": "x2"}).Iter()
	var doc bson.M
	for iter.Next(&doc) {
		ids = append(ids, doc["_id"])
	}
	c.Assert(iter.Err(), IsNil)

	c.Assert(ids, DeepEquals, []interface{}{2, 3, "x0", "x1"})
}

func (s *S) TestCountQuery(c *C) {
	session, err := mgo.Dial("localhost:40001")
	c.Assert(err, IsNil)
	defer session.Close()

	coll := session.DB("mydb").C("mycoll")

	ns := []int{40, 41, 42}
	for _, n := range ns {
		err := coll.Insert(M{"n": n})
		c.Assert(err, IsNil)
	}

	n, err := coll.Find(M{"n": M{"$gt": 40}}).Count()
	c.Assert(err, IsNil)
	c.Assert(n, Equals, 2)
}

func (s *S) TestCountQueryWithCollation(c *C) {
	if !s.versionAtLeast(3, 4) {
		c.Skip("depends on mongodb 3.4+")
	}
	session, err := mgo.Dial("localhost:40001")
	c.Assert(err, IsNil)
	defer session.Close()

	coll := session.DB("mydb").C("mycoll")
	c.Assert(err, IsNil)

	collation := &mgo.Collation{
		Locale:   "en",
		Strength: 2,
	}
	err = coll.EnsureIndex(mgo.Index{
		Key:       []string{"n"},
		Collation: collation,
	})
	c.Assert(err, IsNil)

	ns := []string{"hello", "Hello", "hEllO"}
	for _, n := range ns {
		err := coll.Insert(M{"n": n})
		c.Assert(err, IsNil)
	}

	n, err := coll.Find(M{"n": "hello"}).Collation(collation).Count()
	c.Assert(err, IsNil)
	c.Assert(n, Equals, 3)
}

func (s *S) TestCountQuerySorted(c *C) {
	session, err := mgo.Dial("localhost:40001")
	c.Assert(err, IsNil)
	defer session.Close()

	coll := session.DB("mydb").C("mycoll")

	ns := []int{40, 41, 42}
	for _, n := range ns {
		err := coll.Insert(M{"n": n})
		c.Assert(err, IsNil)
	}

	n, err := coll.Find(M{"n": M{"$gt": 40}}).Sort("n").Count()
	c.Assert(err, IsNil)
	c.Assert(n, Equals, 2)
}

func (s *S) TestCountSkipLimit(c *C) {
	session, err := mgo.Dial("localhost:40001")
	c.Assert(err, IsNil)
	defer session.Close()

	coll := session.DB("mydb").C("mycoll")

	ns := []int{40, 41, 42, 43, 44}
	for _, n := range ns {
		err := coll.Insert(M{"n": n})
		c.Assert(err, IsNil)
	}

	n, err := coll.Find(nil).Skip(1).Limit(3).Count()
	c.Assert(err, IsNil)
	c.Assert(n, Equals, 3)

	n, err = coll.Find(nil).Skip(1).Limit(5).Count()
	c.Assert(err, IsNil)
	c.Assert(n, Equals, 4)
}

func (s *S) TestCountMaxTimeMS(c *C) {
	session, err := mgo.Dial("localhost:40001")
	c.Assert(err, IsNil)
	defer session.Close()

	coll := session.DB("mydb").C("mycoll")

	ns := make([]int, 100000)
	for _, n := range ns {
		err := coll.Insert(M{"n": n})
		c.Assert(err, IsNil)
	}
	_, err = coll.Find(M{"n": M{"$gt": 1}}).SetMaxTime(1 * time.Millisecond).Count()
	e := err.(*mgo.QueryError)
	// We hope this query took longer than 1 ms, which triggers an error code 50
	c.Assert(e.Code, Equals, 50)

}

func (s *S) TestCountHint(c *C) {
	session, err := mgo.Dial("localhost:40001")
	c.Assert(err, IsNil)
	defer session.Close()

	coll := session.DB("mydb").C("mycoll")
	err = coll.Insert(M{"n": 1})
	c.Assert(err, IsNil)

	_, err = coll.Find(M{"n": M{"$gt": 1}}).Hint("does_not_exists").Count()
	e := err.(*mgo.QueryError)
	// If Hint wasn't doing anything, then Count would ignore the non existent index hint
	// and return the normal ount. But we instead get an error code 2: bad hint
	c.Assert(e.Code, Equals, 2)
}

func (s *S) TestQueryExplain(c *C) {
	session, err := mgo.Dial("localhost:40001")
	c.Assert(err, IsNil)
	defer session.Close()

	coll := session.DB("mydb").C("mycoll")

	ns := []int{40, 41, 42}
	for _, n := range ns {
		err := coll.Insert(M{"n": n})
		c.Assert(err, IsNil)
	}

	m := M{}
	query := coll.Find(nil).Limit(2)
	err = query.Explain(m)
	c.Assert(err, IsNil)
	if m["queryPlanner"] != nil {
		c.Assert(m["executionStats"].(M)["totalDocsExamined"], Equals, 2)
	} else {
		c.Assert(m["cursor"], Equals, "BasicCursor")
		c.Assert(m["nscanned"], Equals, 2)
		c.Assert(m["n"], Equals, 2)
	}

	n := 0
	var result M
	iter := query.Iter()
	for iter.Next(&result) {
		n++
	}
	c.Assert(iter.Close(), IsNil)
	c.Assert(n, Equals, 2)
}

func (s *S) TestQuerySetMaxScan(c *C) {
	session, err := mgo.Dial("localhost:40001")
	c.Assert(err, IsNil)
	defer session.Close()
	coll := session.DB("mydb").C("mycoll")

	ns := []int{40, 41, 42}
	for _, n := range ns {
		err := coll.Insert(M{"n": n})
		c.Assert(err, IsNil)
	}

	query := coll.Find(nil).SetMaxScan(2)
	var result []M
	err = query.All(&result)
	c.Assert(err, IsNil)
	c.Assert(result, HasLen, 2)
}

func (s *S) TestQuerySetMaxTime(c *C) {
	session, err := mgo.Dial("localhost:40001")
	c.Assert(err, IsNil)
	defer session.Close()
	coll := session.DB("mydb").C("mycoll")

	for i := 0; i < 1000; i++ {
		err := coll.Insert(M{"n": i})
		c.Assert(err, IsNil)
	}

	query := coll.Find(nil)
	query.SetMaxTime(1 * time.Millisecond)
	query.Batch(2)
	var result []M
	err = query.All(&result)
	c.Assert(err, ErrorMatches, "operation exceeded time limit")
}

func (s *S) TestQueryHint(c *C) {
	session, err := mgo.Dial("localhost:40001")
	c.Assert(err, IsNil)
	defer session.Close()

	coll := session.DB("mydb").C("mycoll")
	coll.EnsureIndexKey("a")

	m := M{}
	err = coll.Find(nil).Hint("a").Explain(m)
	c.Assert(err, IsNil)

	if m["queryPlanner"] != nil {
		m = m["queryPlanner"].(M)
		m = m["winningPlan"].(M)
		m = m["inputStage"].(M)
		c.Assert(m["indexName"], Equals, "a_1")
	} else {
		c.Assert(m["indexBounds"], NotNil)
		c.Assert(m["indexBounds"].(M)["a"], NotNil)
	}
}

func (s *S) TestQueryComment(c *C) {
	session, err := mgo.Dial("localhost:40001")
	c.Assert(err, IsNil)
	defer session.Close()

	db := session.DB("mydb")
	coll := db.C("mycoll")

	err = db.Run(bson.D{{Name: "profile", Value: 2}}, nil)
	c.Assert(err, IsNil)

	ns := []int{40, 41, 42}
	for _, n := range ns {
		err := coll.Insert(M{"n": n})
		c.Assert(err, IsNil)
	}

	query := coll.Find(bson.M{"n": 41})
	query.Comment("some comment")
	err = query.One(nil)
	c.Assert(err, IsNil)

	query = coll.Find(bson.M{"n": 41})
	query.Comment("another comment")
	err = query.One(nil)
	c.Assert(err, IsNil)

	commentField := "query.$comment"
	nField := "query.$query.n"
	if s.versionAtLeast(3, 2) {
		if s.versionAtLeast(3, 6) {
			commentField = "command.comment"
			nField = "command.filter.n"
		} else {
			commentField = "query.comment"
			nField = "query.filter.n"
		}
	}
	n, err := session.DB("mydb").C("system.profile").Find(bson.M{nField: 41, commentField: "some comment"}).Count()
	c.Assert(err, IsNil)
	c.Assert(n, Equals, 1)

	err = db.Run(bson.D{{Name: "profile", Value: 0}}, nil)
	c.Assert(err, IsNil)
}

func (s *S) TestFindOneNotFound(c *C) {
	session, err := mgo.Dial("localhost:40001")
	c.Assert(err, IsNil)
	defer session.Close()

	coll := session.DB("mydb").C("mycoll")

	result := struct{ A, B int }{}
	err = coll.Find(M{"a": 1}).One(&result)
	c.Assert(err, Equals, mgo.ErrNotFound)
	c.Assert(err, ErrorMatches, "not found")
	c.Assert(err == mgo.ErrNotFound, Equals, true)
}

func (s *S) TestFindIterNotFound(c *C) {
	session, err := mgo.Dial("localhost:40001")
	c.Assert(err, IsNil)
	defer session.Close()

	coll := session.DB("mydb").C("mycoll")

	result := struct{ A, B int }{}
	iter := coll.Find(M{"a": 1}).Iter()
	ok := iter.Next(&result)
	c.Assert(ok, Equals, false)
	c.Assert(iter.Err(), IsNil)
}

func (s *S) TestFindNil(c *C) {
	session, err := mgo.Dial("localhost:40001")
	c.Assert(err, IsNil)
	defer session.Close()

	coll := session.DB("mydb").C("mycoll")
	err = coll.Insert(M{"n": 1})
	c.Assert(err, IsNil)

	result := struct{ N int }{}

	err = coll.Find(nil).One(&result)
	c.Assert(err, IsNil)
	c.Assert(result.N, Equals, 1)
}

func (s *S) TestFindId(c *C) {
	session, err := mgo.Dial("localhost:40001")
	c.Assert(err, IsNil)
	defer session.Close()

	coll := session.DB("mydb").C("mycoll")
	err = coll.Insert(M{"_id": 41, "n": 41})
	c.Assert(err, IsNil)
	err = coll.Insert(M{"_id": 42, "n": 42})
	c.Assert(err, IsNil)

	result := struct{ N int }{}

	err = coll.FindId(42).One(&result)
	c.Assert(err, IsNil)
	c.Assert(result.N, Equals, 42)
}

func (s *S) TestFindIterAll(c *C) {
	session, err := mgo.Dial("localhost:40001")
	c.Assert(err, IsNil)
	defer session.Close()

	coll := session.DB("mydb").C("mycoll")

	ns := []int{40, 41, 42, 43, 44, 45, 46}
	for _, n := range ns {
		coll.Insert(M{"n": n})
	}

	session.Refresh() // Release socket.

	mgo.ResetStats()

	iter := coll.Find(M{"n": M{"$gte": 42}}).Sort("$natural").Prefetch(0).Batch(2).Iter()
	result := struct{ N int }{}
	for i := 2; i < 7; i++ {
		ok := iter.Next(&result)
		c.Assert(ok, Equals, true, Commentf("err=%v", err))
		c.Assert(result.N, Equals, ns[i])
		if i == 1 {
			stats := mgo.GetStats()
			c.Assert(stats.ReceivedDocs, Equals, 2)
		}
	}

	ok := iter.Next(&result)
	c.Assert(ok, Equals, false)
	c.Assert(iter.Close(), IsNil)

	session.Refresh() // Release socket.

	stats := mgo.GetStats()
	c.Assert(stats.SentOps, Equals, 3)     // 1*QUERY_OP + 2*GET_MORE_OP
	c.Assert(stats.ReceivedOps, Equals, 3) // and their REPLY_OPs.
	if s.versionAtLeast(3, 2) {
		// In 3.2+ responses come in batches inside the op reply docs.
		c.Assert(stats.ReceivedDocs, Equals, 3)
	} else {
		c.Assert(stats.ReceivedDocs, Equals, 5)
	}
	c.Assert(stats.SocketsInUse, Equals, 0)
}

func (s *S) TestFindIterTwiceWithSameQuery(c *C) {
	session, err := mgo.Dial("localhost:40001")
	c.Assert(err, IsNil)
	defer session.Close()

	coll := session.DB("mydb").C("mycoll")

	for i := 40; i != 47; i++ {
		err := coll.Insert(M{"n": i})
		c.Assert(err, IsNil)
	}

	query := coll.Find(M{}).Sort("n")

	iter1 := query.Skip(1).Iter()
	iter2 := query.Skip(2).Iter()

	var result struct{ N int }
	ok := iter2.Next(&result)
	c.Assert(ok, Equals, true)
	c.Assert(result.N, Equals, 42)
	ok = iter1.Next(&result)
	c.Assert(ok, Equals, true)
	c.Assert(result.N, Equals, 41)
}

func (s *S) TestFindIterWithoutResults(c *C) {
	session, err := mgo.Dial("localhost:40001")
	c.Assert(err, IsNil)
	defer session.Close()

	coll := session.DB("mydb").C("mycoll")
	coll.Insert(M{"n": 42})

	iter := coll.Find(M{"n": 0}).Iter()

	result := struct{ N int }{}
	ok := iter.Next(&result)
	c.Assert(ok, Equals, false)
	c.Assert(iter.Close(), IsNil)
	c.Assert(result.N, Equals, 0)
}

func (s *S) TestFindIterLimit(c *C) {
	session, err := mgo.Dial("localhost:40001")
	c.Assert(err, IsNil)
	defer session.Close()

	coll := session.DB("mydb").C("mycoll")

	ns := []int{40, 41, 42, 43, 44, 45, 46}
	for _, n := range ns {
		err := coll.Insert(M{"n": n})
		c.Assert(err, IsNil)
	}

	session.Refresh() // Release socket.

	mgo.ResetStats()

	query := coll.Find(M{"n": M{"$gte": 42}}).Sort("$natural").Limit(3)
	iter := query.Iter()

	result := struct{ N int }{}
	for i := 2; i < 5; i++ {
		ok := iter.Next(&result)
		c.Assert(ok, Equals, true)
		c.Assert(result.N, Equals, ns[i])
	}

	ok := iter.Next(&result)
	c.Assert(ok, Equals, false)
	c.Assert(iter.Close(), IsNil)

	session.Refresh() // Release socket.

	stats := mgo.GetStats()
	if s.versionAtLeast(3, 2) {
		// Limit works properly in 3.2+, and results are batched in single doc.
		c.Assert(stats.SentOps, Equals, 1)     // 1*QUERY_OP
		c.Assert(stats.ReceivedOps, Equals, 1) // and its REPLY_OP
		c.Assert(stats.ReceivedDocs, Equals, 1)
	} else {
		c.Assert(stats.SentOps, Equals, 2)     // 1*QUERY_OP + 1*KILL_CURSORS_OP
		c.Assert(stats.ReceivedOps, Equals, 1) // and its REPLY_OP
		c.Assert(stats.ReceivedDocs, Equals, 3)
	}
	c.Assert(stats.SocketsInUse, Equals, 0)
}

func (s *S) TestResumeIter(c *C) {
	if !s.versionAtLeast(3, 2) {
		c.Skip("getMore depends on MongoDB 3.2+")
	}
	const numDocuments = 10

	session, err := mgo.Dial("localhost:40001")
	session.SetBatch(4)
	c.Assert(err, IsNil)
	defer session.Close()

	session.SetBatch(3)

	coll := session.DB("mydb").C("mycoll")
	for i := 0; i < numDocuments; i++ {
		coll.Insert(M{"n": i})
	}

	got := struct {
		N int
	}{}

	// Test random cursor should return error
	iter := coll.NewIter(nil, nil, 42, nil)
	c.Assert(iter.Next(&got), Equals, false)
	c.Assert(iter.Err(), Not(IsNil))

	// Get an iterator to resume from later, ensure it works
	iter = coll.Find(bson.M{}).Batch(2).Iter()
	c.Assert(iter.Next(&got), Equals, true)
	c.Assert(iter.Err(), IsNil)
	c.Assert(got.N, Equals, 0)

	// Test state returns the cursor Id, and firstBatch
	id, batch := iter.State()
	c.Assert(id, Not(Equals), 0)
	c.Assert(len(batch), Equals, 1)

	// Resume the cursor
	newIter := coll.NewIter(nil, batch, id, nil)
	c.Assert(newIter, Not(IsNil))

	// Ensure we get the rest when calling Next, including the one from the
	// original firstBatch
	for i := 1; i < numDocuments; i++ {
		c.Assert(newIter.Next(&got), Equals, true)
		c.Assert(newIter.Err(), IsNil)
		c.Assert(got.N, Equals, i)
	}

	// Next returns false
	c.Assert(newIter.Next(&got), Equals, false)

	// Done returns true
	c.Assert(newIter.Done(), Equals, true)

	// Ensure state reports no data, no cursor Id
	id, batch = newIter.State()
	c.Assert(id, Equals, int64(0))
	c.Assert(len(batch), Equals, 0)
}

var cursorTimeout = flag.Bool("cursor-timeout", false, "Enable cursor timeout tests")

func (s *S) TestFindIterCursorTimeout(c *C) {
	if !*cursorTimeout {
		c.Skip("-cursor-timeout")
	}
	session, err := mgo.Dial("localhost:40001")
	c.Assert(err, IsNil)
	defer session.Close()

	type Doc struct {
		Id int `bson:"_id"`
	}

	coll := session.DB("test").C("test")
	coll.Remove(nil)
	for i := 0; i < 100; i++ {
		err = coll.Insert(Doc{i})
		c.Assert(err, IsNil)
	}

	session.SetBatch(1)
	iter := coll.Find(nil).Iter()
	var doc Doc
	if !iter.Next(&doc) {
		c.Fatalf("iterator failed to return any documents")
	}

	for i := 10; i > 0; i-- {
		c.Logf("Sleeping... %d minutes to go...", i)
		time.Sleep(1*time.Minute + 2*time.Second)
	}

	// Drain any existing documents that were fetched.
	if !iter.Next(&doc) {
		c.Fatalf("iterator with timed out cursor failed to return previously cached document")
	}
	if iter.Next(&doc) {
		c.Fatalf("timed out cursor returned document")
	}

	c.Assert(iter.Err(), Equals, mgo.ErrCursor)
}

func (s *S) TestFindIterCursorNoTimeout(c *C) {
	if !*cursorTimeout {
		c.Skip("-cursor-timeout")
	}
	session, err := mgo.Dial("localhost:40001")
	c.Assert(err, IsNil)
	defer session.Close()

	session.SetCursorTimeout(0)

	type Doc struct {
		Id int `bson:"_id"`
	}

	coll := session.DB("test").C("test")
	coll.Remove(nil)
	for i := 0; i < 100; i++ {
		err = coll.Insert(Doc{i})
		c.Assert(err, IsNil)
	}

	session.SetBatch(1)
	iter := coll.Find(nil).Iter()
	var doc Doc
	if !iter.Next(&doc) {
		c.Fatalf("iterator failed to return any documents")
	}

	for i := 10; i > 0; i-- {
		c.Logf("Sleeping... %d minutes to go...", i)
		time.Sleep(1*time.Minute + 2*time.Second)
	}

	// Drain any existing documents that were fetched.
	if !iter.Next(&doc) {
		c.Fatalf("iterator failed to return previously cached document")
	}
	for i := 1; i < 100; i++ {
		if !iter.Next(&doc) {
			c.Errorf("iterator failed on iteration %d", i)
			break
		}
	}
	if iter.Next(&doc) {
		c.Error("iterator returned more than 100 documents")
	}

	c.Assert(iter.Err(), IsNil)
}

func (s *S) TestTooManyItemsLimitBug(c *C) {
	if *fast {
		c.Skip("-fast")
	}

	session, err := mgo.Dial("localhost:40001")
	c.Assert(err, IsNil)
	defer session.Close()
	defer runtime.GOMAXPROCS(runtime.GOMAXPROCS(runtime.NumCPU()))

	mgo.SetDebug(false)
	coll := session.DB("mydb").C("mycoll")
	words := strings.Split("foo bar baz", " ")
	for i := 0; i < 5; i++ {
		words = append(words, words...)
	}
	doc := bson.D{{Name: "words", Value: words}}
	inserts := 10000
	limit := 5000
	iters := 0
	c.Assert(inserts > limit, Equals, true)
	for i := 0; i < inserts; i++ {
		err := coll.Insert(&doc)
		c.Assert(err, IsNil)
	}
	iter := coll.Find(nil).Limit(limit).Iter()
	for iter.Next(&doc) {
		if iters%100 == 0 {
			c.Logf("Seen %d docments", iters)
		}
		iters++
	}
	c.Assert(iter.Close(), IsNil)
	c.Assert(iters, Equals, limit)
}

func (s *S) TestBatchSizeZeroGetMore(c *C) {
	if *fast {
		c.Skip("-fast")
	}

	session, err := mgo.Dial("localhost:40001")
	c.Assert(err, IsNil)
	defer session.Close()
	defer runtime.GOMAXPROCS(runtime.GOMAXPROCS(runtime.NumCPU()))

	mgo.SetDebug(false)
	coll := session.DB("mydb").C("mycoll")
	words := strings.Split("foo bar baz", " ")
	for i := 0; i < 5; i++ {
		words = append(words, words...)
	}
	doc := bson.D{{Name: "words", Value: words}}
	inserts := 10000
	iters := 0
	for i := 0; i < inserts; i++ {
		err := coll.Insert(&doc)
		c.Assert(err, IsNil)
	}
	iter := coll.Find(nil).Iter()
	for iter.Next(&doc) {
		if iters%100 == 0 {
			c.Logf("Seen %d docments", iters)
		}
		iters++
	}
	c.Assert(iter.Close(), IsNil)
}

func serverCursorsOpen(session *mgo.Session) int {
	var result struct {
		Cursors struct {
			TotalOpen int `bson:"totalOpen"`
			TimedOut  int `bson:"timedOut"`
		}
	}
	err := session.Run("serverStatus", &result)
	if err != nil {
		panic(err)
	}
	return result.Cursors.TotalOpen
}

func (s *S) TestFindIterLimitWithMore(c *C) {
	if s.versionAtLeast(3, 4) {
		c.Skip("fail on 3.4+")
	}
	session, err := mgo.Dial("localhost:40001")
	c.Assert(err, IsNil)
	defer session.Close()

	coll := session.DB("mydb").C("mycoll")

	// Insane amounts of logging otherwise due to the
	// amount of data being shuffled.
	mgo.SetDebug(false)
	defer mgo.SetDebug(true)

	// Should amount to more than 4MB bson payload,
	// the default limit per result chunk.
	const total = 4096
	var d struct{ A [1024]byte }
	docs := make([]interface{}, total)
	for i := 0; i < total; i++ {
		docs[i] = &d
	}
	err = coll.Insert(docs...)
	c.Assert(err, IsNil)

	n, err := coll.Count()
	c.Assert(err, IsNil)
	c.Assert(n, Equals, total)

	// First, try restricting to a single chunk with a negative limit.
	nresults := 0
	iter := coll.Find(nil).Limit(-total).Iter()
	var discard struct{}
	for iter.Next(&discard) {
		nresults++
	}
	if nresults < total/2 || nresults >= total {
		c.Fatalf("Bad result size with negative limit: %d", nresults)
	}

	cursorsOpen := serverCursorsOpen(session)

	// Try again, with a positive limit. Should reach the end now,
	// using multiple chunks.
	nresults = 0
	iter = coll.Find(nil).Limit(total).Iter()
	for iter.Next(&discard) {
		nresults++
	}
	c.Assert(nresults, Equals, total)

	// Ensure the cursor used is properly killed.
	c.Assert(serverCursorsOpen(session), Equals, cursorsOpen)

	// Edge case, -MinInt == -MinInt.
	nresults = 0
	iter = coll.Find(nil).Limit(math.MinInt32).Iter()
	for iter.Next(&discard) {
		nresults++
	}
	if nresults < total/2 || nresults >= total {
		c.Fatalf("Bad result size with MinInt32 limit: %d", nresults)
	}
}

func (s *S) TestFindIterLimitWithBatch(c *C) {
	session, err := mgo.Dial("localhost:40001")
	c.Assert(err, IsNil)
	defer session.Close()

	coll := session.DB("mydb").C("mycoll")

	ns := []int{40, 41, 42, 43, 44, 45, 46}
	for _, n := range ns {
		coll.Insert(M{"n": n})
	}

	// Ping the database to ensure the nonce has been received already.
	c.Assert(session.Ping(), IsNil)

	session.Refresh() // Release socket.

	mgo.ResetStats()

	query := coll.Find(M{"n": M{"$gte": 42}}).Sort("$natural").Limit(3).Batch(2)
	iter := query.Iter()
	result := struct{ N int }{}
	for i := 2; i < 5; i++ {
		ok := iter.Next(&result)
		c.Assert(ok, Equals, true)
		c.Assert(result.N, Equals, ns[i])
		if i == 3 {
			stats := mgo.GetStats()
			if s.versionAtLeast(3, 2) {
				// In 3.2+ responses come in batches inside the op reply docs.
				c.Assert(stats.ReceivedDocs, Equals, 1)
			} else {
				c.Assert(stats.ReceivedDocs, Equals, 2)
			}
		}
	}

	ok := iter.Next(&result)
	c.Assert(ok, Equals, false)
	c.Assert(iter.Close(), IsNil)

	session.Refresh() // Release socket.

	stats := mgo.GetStats()
	if s.versionAtLeast(3, 2) {
		// In 3.2+ limit works properly even with multiple batches..
		c.Assert(stats.SentOps, Equals, 2)     // 1*QUERY_OP + 1*GET_MORE_OP
		c.Assert(stats.ReceivedOps, Equals, 2) // and its REPLY_OPs

		// In 3.2+ responses come in batches inside the op reply docs.
		c.Assert(stats.ReceivedDocs, Equals, 2)
	} else {
		c.Assert(stats.SentOps, Equals, 3)     // 1*QUERY_OP + 1*GET_MORE_OP + 1*KILL_CURSORS_OP
		c.Assert(stats.ReceivedOps, Equals, 2) // and its REPLY_OPs
		c.Assert(stats.ReceivedDocs, Equals, 3)
	}
	c.Assert(stats.SocketsInUse, Equals, 0)
}

func (s *S) TestFindIterSortWithBatch(c *C) {
	session, err := mgo.Dial("localhost:40001")
	c.Assert(err, IsNil)
	defer session.Close()

	coll := session.DB("mydb").C("mycoll")

	ns := []int{40, 41, 42, 43, 44, 45, 46}
	for _, n := range ns {
		coll.Insert(M{"n": n})
	}

	// Without this, the logic above breaks because Mongo refuses to
	// return a cursor with an in-memory sort.
	coll.EnsureIndexKey("n")

	// Ping the database to ensure the nonce has been received already.
	c.Assert(session.Ping(), IsNil)

	session.Refresh() // Release socket.

	mgo.ResetStats()

	query := coll.Find(M{"n": M{"$lte": 44}}).Sort("-n").Batch(2)
	iter := query.Iter()
	ns = []int{46, 45, 44, 43, 42, 41, 40}
	result := struct{ N int }{}
	for i := 2; i < len(ns); i++ {
		c.Logf("i=%d", i)
		ok := iter.Next(&result)
		c.Assert(ok, Equals, true)
		c.Assert(result.N, Equals, ns[i])
		if i == 3 {
			stats := mgo.GetStats()
			if s.versionAtLeast(3, 2) {
				// Find command in 3.2+ bundles batches in a single document.
				c.Assert(stats.ReceivedDocs, Equals, 1)
			} else {
				c.Assert(stats.ReceivedDocs, Equals, 2)
			}
		}
	}

	ok := iter.Next(&result)
	c.Assert(ok, Equals, false)
	c.Assert(iter.Close(), IsNil)

	session.Refresh() // Release socket.

	stats := mgo.GetStats()
	c.Assert(stats.SentOps, Equals, 3)     // 1*QUERY_OP + 2*GET_MORE_OP
	c.Assert(stats.ReceivedOps, Equals, 3) // and its REPLY_OPs
	if s.versionAtLeast(3, 2) {
		// Find command in 3.2+ bundles batches in a single document.
		c.Assert(stats.ReceivedDocs, Equals, 3)
	} else {
		c.Assert(stats.ReceivedDocs, Equals, 5)
	}
	c.Assert(stats.SocketsInUse, Equals, 0)
}

// Test tailable cursors in a situation where Next has to sleep to
// respect the timeout requested on Tail.
func (s *S) TestFindTailTimeoutWithSleep(c *C) {
	if *fast {
		c.Skip("-fast")
	}

	session, err := mgo.Dial("localhost:40001")
	c.Assert(err, IsNil)
	defer session.Close()

	cresult := struct{ ErrMsg string }{}

	db := session.DB("mydb")
	err = db.Run(bson.D{{Name: "create", Value: "mycoll"}, {Name: "capped", Value: true}, {Name: "size", Value: 1024}}, &cresult)
	c.Assert(err, IsNil)
	c.Assert(cresult.ErrMsg, Equals, "")
	coll := db.C("mycoll")

	ns := []int{40, 41, 42, 43, 44, 45, 46}
	for _, n := range ns {
		coll.Insert(M{"n": n})
	}

	session.Refresh() // Release socket.

	mgo.ResetStats()

	timeout := 5 * time.Second

	query := coll.Find(M{"n": M{"$gte": 42}}).Sort("$natural").Prefetch(0).Batch(2)
	iter := query.Tail(timeout)

	n := len(ns)
	result := struct{ N int }{}
	for i := 2; i != n; i++ {
		ok := iter.Next(&result)
		c.Assert(ok, Equals, true)
		c.Assert(iter.Err(), IsNil)
		c.Assert(iter.Timeout(), Equals, false)
		c.Assert(result.N, Equals, ns[i])
		if i == 3 { // The batch boundary.
			stats := mgo.GetStats()
			c.Assert(stats.ReceivedDocs, Equals, 2)
		}
	}

	mgo.ResetStats()

	// The following call to Next will block.
	done := make(chan bool)
	defer func() { <-done }()
	go func() {
		// The internal AwaitData timing of MongoDB is around 2 seconds,
		// so this should force mgo to sleep at least once by itself to
		// respect the requested timeout.
		c.Logf("[GOROUTINE] Starting and sleeping...")
		time.Sleep(timeout - 2*time.Second)
		c.Logf("[GOROUTINE] Woke up...")
		session := session.New()
		c.Logf("[GOROUTINE] Session created and will insert...")
		err := coll.Insert(M{"n": 47})
		c.Logf("[GOROUTINE] Insert attempted, err=%v...", err)
		session.Close()
		c.Logf("[GOROUTINE] Session closed.")
		c.Check(err, IsNil)
		done <- true
	}()

	c.Log("Will wait for Next with N=47...")
	ok := iter.Next(&result)
	c.Log("Next unblocked...")
	c.Assert(ok, Equals, true)

	c.Assert(iter.Err(), IsNil)
	c.Assert(iter.Timeout(), Equals, false)
	c.Assert(result.N, Equals, 47)
	c.Log("Got Next with N=47!")

	c.Log("Will wait for a result which will never come...")

	started := time.Now()
	ok = iter.Next(&result)
	c.Assert(ok, Equals, false)
	c.Assert(iter.Err(), IsNil)
	c.Assert(iter.Timeout(), Equals, true)
	c.Assert(started.Before(time.Now().Add(-timeout)), Equals, true)

	c.Log("Will now reuse the timed out tail cursor...")

	coll.Insert(M{"n": 48})
	ok = iter.Next(&result)
	c.Assert(ok, Equals, true)
	c.Assert(iter.Close(), IsNil)
	c.Assert(iter.Timeout(), Equals, false)
	c.Assert(result.N, Equals, 48)
}

// Test tailable cursors in a situation where Next never gets to sleep once
// to respect the timeout requested on Tail.
func (s *S) TestFindTailTimeoutNoSleep(c *C) {
	session, err := mgo.Dial("localhost:40001")
	c.Assert(err, IsNil)
	defer session.Close()

	cresult := struct{ ErrMsg string }{}

	db := session.DB("mydb")
	err = db.Run(bson.D{{Name: "create", Value: "mycoll"}, {Name: "capped", Value: true}, {Name: "size", Value: 1024}}, &cresult)
	c.Assert(err, IsNil)
	c.Assert(cresult.ErrMsg, Equals, "")
	coll := db.C("mycoll")

	ns := []int{40, 41, 42, 43, 44, 45, 46}
	for _, n := range ns {
		coll.Insert(M{"n": n})
	}

	session.Refresh() // Release socket.

	mgo.ResetStats()

	timeout := 1 * time.Second

	query := coll.Find(M{"n": M{"$gte": 42}}).Sort("$natural").Prefetch(0).Batch(2)
	iter := query.Tail(timeout)

	n := len(ns)
	result := struct{ N int }{}
	for i := 2; i != n; i++ {
		ok := iter.Next(&result)
		c.Assert(ok, Equals, true)
		c.Assert(iter.Err(), IsNil)
		c.Assert(iter.Timeout(), Equals, false)
		c.Assert(result.N, Equals, ns[i])
		if i == 3 { // The batch boundary.
			stats := mgo.GetStats()
			c.Assert(stats.ReceivedDocs, Equals, 2)
		}
	}

	// The following call to Next will block.
	go func() {
		// The internal AwaitData timing of MongoDB is around 2 seconds,
		// so this item should arrive within the AwaitData threshold.
		time.Sleep(500 * time.Millisecond)
		session := session.New()
		defer session.Close()
		coll := session.DB("mydb").C("mycoll")
		coll.Insert(M{"n": 47})
	}()

	c.Log("Will wait for Next with N=47...")
	ok := iter.Next(&result)
	c.Assert(ok, Equals, true)
	c.Assert(iter.Err(), IsNil)
	c.Assert(iter.Timeout(), Equals, false)
	c.Assert(result.N, Equals, 47)
	c.Log("Got Next with N=47!")

	c.Log("Will wait for a result which will never come...")

	started := time.Now()
	ok = iter.Next(&result)
	c.Assert(ok, Equals, false)
	c.Assert(iter.Err(), IsNil)
	c.Assert(iter.Timeout(), Equals, true)
	c.Assert(started.Before(time.Now().Add(-timeout)), Equals, true)

	c.Log("Will now reuse the timed out tail cursor...")

	coll.Insert(M{"n": 48})
	ok = iter.Next(&result)
	c.Assert(ok, Equals, true)
	c.Assert(iter.Close(), IsNil)
	c.Assert(iter.Timeout(), Equals, false)
	c.Assert(result.N, Equals, 48)
}

// Test tailable cursors in a situation where Next never gets to sleep once
// to respect the timeout requested on Tail.
func (s *S) TestFindTailNoTimeout(c *C) {
	if *fast {
		c.Skip("-fast")
	}

	session, err := mgo.Dial("localhost:40001")
	c.Assert(err, IsNil)
	defer session.Close()

	cresult := struct{ ErrMsg string }{}

	db := session.DB("mydb")
	err = db.Run(bson.D{{Name: "create", Value: "mycoll"}, {Name: "capped", Value: true}, {Name: "size", Value: 1024}}, &cresult)
	c.Assert(err, IsNil)
	c.Assert(cresult.ErrMsg, Equals, "")
	coll := db.C("mycoll")

	ns := []int{40, 41, 42, 43, 44, 45, 46}
	for _, n := range ns {
		coll.Insert(M{"n": n})
	}

	session.Refresh() // Release socket.

	mgo.ResetStats()

	query := coll.Find(M{"n": M{"$gte": 42}}).Sort("$natural").Prefetch(0).Batch(2)
	iter := query.Tail(-1)
	c.Assert(err, IsNil)

	n := len(ns)
	result := struct{ N int }{}
	for i := 2; i != n; i++ {
		ok := iter.Next(&result)
		c.Assert(ok, Equals, true)
		c.Assert(result.N, Equals, ns[i])
		if i == 3 { // The batch boundary.
			stats := mgo.GetStats()
			c.Assert(stats.ReceivedDocs, Equals, 2)
		}
	}

	mgo.ResetStats()

	// The following call to Next will block.
	go func() {
		time.Sleep(5e8)
		session := session.New()
		defer session.Close()
		coll := session.DB("mydb").C("mycoll")
		coll.Insert(M{"n": 47})
	}()

	c.Log("Will wait for Next with N=47...")
	ok := iter.Next(&result)
	c.Assert(ok, Equals, true)
	c.Assert(iter.Err(), IsNil)
	c.Assert(iter.Timeout(), Equals, false)
	c.Assert(result.N, Equals, 47)
	c.Log("Got Next with N=47!")

	c.Log("Will wait for a result which will never come...")

	gotNext := make(chan bool)
	go func() {
		ok := iter.Next(&result)
		gotNext <- ok
	}()

	select {
	case ok := <-gotNext:
		c.Fatalf("Next returned: %v", ok)
	case <-time.After(3e9):
		// Good. Should still be sleeping at that point.
	}

	// Closing the session should cause Next to return.
	session.Close()

	select {
	case ok := <-gotNext:
		c.Assert(ok, Equals, false)
		c.Assert(iter.Err(), ErrorMatches, "Closed explicitly")
		c.Assert(iter.Timeout(), Equals, false)
	case <-time.After(1e9):
		c.Fatal("Closing the session did not unblock Next")
	}
}

func (s *S) TestIterNextResetsResult(c *C) {
	session, err := mgo.Dial("localhost:40001")
	c.Assert(err, IsNil)
	defer session.Close()

	coll := session.DB("mydb").C("mycoll")

	ns := []int{1, 2, 3}
	for _, n := range ns {
		coll.Insert(M{"n" + strconv.Itoa(n): n})
	}

	query := coll.Find(nil).Sort("$natural")

	i := 0
	var sresult *struct{ N1, N2, N3 int }
	iter := query.Iter()
	for iter.Next(&sresult) {
		switch i {
		case 0:
			c.Assert(sresult.N1, Equals, 1)
			c.Assert(sresult.N2+sresult.N3, Equals, 0)
		case 1:
			c.Assert(sresult.N2, Equals, 2)
			c.Assert(sresult.N1+sresult.N3, Equals, 0)
		case 2:
			c.Assert(sresult.N3, Equals, 3)
			c.Assert(sresult.N1+sresult.N2, Equals, 0)
		}
		i++
	}
	c.Assert(iter.Close(), IsNil)

	i = 0
	var mresult M
	iter = query.Iter()
	for iter.Next(&mresult) {
		delete(mresult, "_id")
		switch i {
		case 0:
			c.Assert(mresult, DeepEquals, M{"n1": 1})
		case 1:
			c.Assert(mresult, DeepEquals, M{"n2": 2})
		case 2:
			c.Assert(mresult, DeepEquals, M{"n3": 3})
		}
		i++
	}
	c.Assert(iter.Close(), IsNil)

	i = 0
	var iresult interface{}
	iter = query.Iter()
	for iter.Next(&iresult) {
		mresult, ok := iresult.(bson.M)
		c.Assert(ok, Equals, true, Commentf("%#v", iresult))
		delete(mresult, "_id")
		switch i {
		case 0:
			c.Assert(mresult, DeepEquals, bson.M{"n1": 1})
		case 1:
			c.Assert(mresult, DeepEquals, bson.M{"n2": 2})
		case 2:
			c.Assert(mresult, DeepEquals, bson.M{"n3": 3})
		}
		i++
	}
	c.Assert(iter.Close(), IsNil)
}

func (s *S) TestFindForOnIter(c *C) {
	session, err := mgo.Dial("localhost:40001")
	c.Assert(err, IsNil)
	defer session.Close()

	coll := session.DB("mydb").C("mycoll")

	ns := []int{40, 41, 42, 43, 44, 45, 46}
	for _, n := range ns {
		coll.Insert(M{"n": n})
	}

	session.Refresh() // Release socket.

	mgo.ResetStats()

	query := coll.Find(M{"n": M{"$gte": 42}}).Sort("$natural").Prefetch(0).Batch(2)
	iter := query.Iter()

	i := 2
	var result *struct{ N int }
	err = iter.For(&result, func() error {
		c.Assert(i < 7, Equals, true)
		c.Assert(result.N, Equals, ns[i])
		if i == 1 {
			stats := mgo.GetStats()
			if s.versionAtLeast(3, 2) {
				// Find command in 3.2+ bundles batches in a single document.
				c.Assert(stats.ReceivedDocs, Equals, 1)
			} else {
				c.Assert(stats.ReceivedDocs, Equals, 2)
			}
		}
		i++
		return nil
	})
	c.Assert(err, IsNil)

	session.Refresh() // Release socket.

	stats := mgo.GetStats()
	c.Assert(stats.SentOps, Equals, 3)     // 1*QUERY_OP + 2*GET_MORE_OP
	c.Assert(stats.ReceivedOps, Equals, 3) // and their REPLY_OPs.
	if s.versionAtLeast(3, 2) {
		// Find command in 3.2+ bundles batches in a single document.
		c.Assert(stats.ReceivedDocs, Equals, 3)
	} else {
		c.Assert(stats.ReceivedDocs, Equals, 5)
	}
	c.Assert(stats.SocketsInUse, Equals, 0)
}

func (s *S) TestFindFor(c *C) {
	session, err := mgo.Dial("localhost:40001")
	c.Assert(err, IsNil)
	defer session.Close()

	coll := session.DB("mydb").C("mycoll")

	ns := []int{40, 41, 42, 43, 44, 45, 46}
	for _, n := range ns {
		coll.Insert(M{"n": n})
	}

	session.Refresh() // Release socket.

	mgo.ResetStats()

	query := coll.Find(M{"n": M{"$gte": 42}}).Sort("$natural").Prefetch(0).Batch(2)

	i := 2
	var result *struct{ N int }
	err = query.For(&result, func() error {
		c.Assert(i < 7, Equals, true)
		c.Assert(result.N, Equals, ns[i])
		if i == 1 {
			stats := mgo.GetStats()
			c.Assert(stats.ReceivedDocs, Equals, 2)
			if s.versionAtLeast(3, 2) {
				// Find command in 3.2+ bundles batches in a single document.
				c.Assert(stats.ReceivedDocs, Equals, 1)
			} else {
				c.Assert(stats.ReceivedDocs, Equals, 2)
			}
		}
		i++
		return nil
	})
	c.Assert(err, IsNil)

	session.Refresh() // Release socket.

	stats := mgo.GetStats()
	c.Assert(stats.SentOps, Equals, 3)     // 1*QUERY_OP + 2*GET_MORE_OP
	c.Assert(stats.ReceivedOps, Equals, 3) // and their REPLY_OPs.
	if s.versionAtLeast(3, 2) {
		// Find command in 3.2+ bundles batches in a single document.
		c.Assert(stats.ReceivedDocs, Equals, 3)
	} else {
		c.Assert(stats.ReceivedDocs, Equals, 5)
	}
	c.Assert(stats.SocketsInUse, Equals, 0)
}

func (s *S) TestFindForStopOnError(c *C) {
	session, err := mgo.Dial("localhost:40001")
	c.Assert(err, IsNil)
	defer session.Close()

	coll := session.DB("mydb").C("mycoll")

	ns := []int{40, 41, 42, 43, 44, 45, 46}
	for _, n := range ns {
		coll.Insert(M{"n": n})
	}

	query := coll.Find(M{"n": M{"$gte": 42}})
	i := 2
	var result *struct{ N int }
	err = query.For(&result, func() error {
		c.Assert(i < 4, Equals, true)
		c.Assert(result.N, Equals, ns[i])
		if i == 3 {
			return fmt.Errorf("stop!")
		}
		i++
		return nil
	})
	c.Assert(err, ErrorMatches, "stop!")
}

func (s *S) TestFindForResetsResult(c *C) {
	session, err := mgo.Dial("localhost:40001")
	c.Assert(err, IsNil)
	defer session.Close()

	coll := session.DB("mydb").C("mycoll")

	ns := []int{1, 2, 3}
	for _, n := range ns {
		coll.Insert(M{"n" + strconv.Itoa(n): n})
	}

	query := coll.Find(nil).Sort("$natural")

	i := 0
	var sresult *struct{ N1, N2, N3 int }
	err = query.For(&sresult, func() error {
		switch i {
		case 0:
			c.Assert(sresult.N1, Equals, 1)
			c.Assert(sresult.N2+sresult.N3, Equals, 0)
		case 1:
			c.Assert(sresult.N2, Equals, 2)
			c.Assert(sresult.N1+sresult.N3, Equals, 0)
		case 2:
			c.Assert(sresult.N3, Equals, 3)
			c.Assert(sresult.N1+sresult.N2, Equals, 0)
		}
		i++
		return nil
	})
	c.Assert(err, IsNil)

	i = 0
	var mresult M
	err = query.For(&mresult, func() error {
		delete(mresult, "_id")
		switch i {
		case 0:
			c.Assert(mresult, DeepEquals, M{"n1": 1})
		case 1:
			c.Assert(mresult, DeepEquals, M{"n2": 2})
		case 2:
			c.Assert(mresult, DeepEquals, M{"n3": 3})
		}
		i++
		return nil
	})
	c.Assert(err, IsNil)

	i = 0
	var iresult interface{}
	err = query.For(&iresult, func() error {
		mresult, ok := iresult.(bson.M)
		c.Assert(ok, Equals, true, Commentf("%#v", iresult))
		delete(mresult, "_id")
		switch i {
		case 0:
			c.Assert(mresult, DeepEquals, bson.M{"n1": 1})
		case 1:
			c.Assert(mresult, DeepEquals, bson.M{"n2": 2})
		case 2:
			c.Assert(mresult, DeepEquals, bson.M{"n3": 3})
		}
		i++
		return nil
	})
	c.Assert(err, IsNil)
}

func (s *S) TestFindIterSnapshot(c *C) {
	if s.versionAtLeast(4, 0) {
		c.Skip("iter snapshot is not supported in 4.0 and above")
	}
	session, err := mgo.Dial("localhost:40001")
	c.Assert(err, IsNil)
	defer session.Close()

	// Insane amounts of logging otherwise due to the
	// amount of data being shuffled.
	mgo.SetDebug(false)
	defer mgo.SetDebug(true)

	coll := session.DB("mydb").C("mycoll")

	var a [1024000]byte

	for n := 0; n < 10; n++ {
		err := coll.Insert(M{"_id": n, "n": n, "a1": &a})
		c.Assert(err, IsNil)
	}

	query := coll.Find(M{"n": M{"$gt": -1}}).Batch(2).Prefetch(0)
	query.Snapshot()
	iter := query.Iter()

	seen := map[int]bool{}
	result := struct {
		Id int `bson:"_id"`
	}{}
	for iter.Next(&result) {
		if len(seen) == 2 {
			// Grow all entries so that they have to move.
			// Backwards so that the order is inverted.
			for n := 10; n >= 0; n-- {
				_, err := coll.Upsert(M{"_id": n}, M{"$set": M{"a2": &a}})
				c.Assert(err, IsNil)
			}
		}
		if seen[result.Id] {
			c.Fatalf("seen duplicated key: %d", result.Id)
		}
		seen[result.Id] = true
	}
	c.Assert(iter.Close(), IsNil)
}

func (s *S) TestSort(c *C) {
	session, err := mgo.Dial("localhost:40001")
	c.Assert(err, IsNil)
	defer session.Close()

	coll := session.DB("mydb").C("mycoll")

	coll.Insert(M{"a": 1, "b": 1})
	coll.Insert(M{"a": 2, "b": 2})
	coll.Insert(M{"a": 2, "b": 1})
	coll.Insert(M{"a": 0, "b": 1})
	coll.Insert(M{"a": 2, "b": 0})
	coll.Insert(M{"a": 0, "b": 2})
	coll.Insert(M{"a": 1, "b": 2})
	coll.Insert(M{"a": 0, "b": 0})
	coll.Insert(M{"a": 1, "b": 0})

	query := coll.Find(M{})
	query.Sort("-a") // Should be ignored.
	query.Sort("-b", "a")
	iter := query.Iter()

	l := make([]int, 18)
	r := struct{ A, B int }{}
	for i := 0; i != len(l); i += 2 {
		ok := iter.Next(&r)
		c.Assert(ok, Equals, true)
		c.Assert(err, IsNil)
		l[i] = r.A
		l[i+1] = r.B
	}

	c.Assert(l, DeepEquals, []int{0, 2, 1, 2, 2, 2, 0, 1, 1, 1, 2, 1, 0, 0, 1, 0, 2, 0})
}

func (s *S) TestSortWithBadArgs(c *C) {
	session, err := mgo.Dial("localhost:40001")
	c.Assert(err, IsNil)
	defer session.Close()

	coll := session.DB("mydb").C("mycoll")

	f1 := func() { coll.Find(nil).Sort("") }
	f2 := func() { coll.Find(nil).Sort("+") }
	f3 := func() { coll.Find(nil).Sort("foo", "-") }

	for _, f := range []func(){f1, f2, f3} {
		c.Assert(f, PanicMatches, "Sort: empty field name")
	}
}

func (s *S) TestSortScoreText(c *C) {
	session, err := mgo.Dial("localhost:40001")
	c.Assert(err, IsNil)
	defer session.Close()

	coll := session.DB("mydb").C("mycoll")

	err = coll.EnsureIndex(mgo.Index{
		Key: []string{"$text:a", "$text:b"},
	})
	msg := "text search not enabled"
	if err != nil && strings.Contains(err.Error(), msg) {
		c.Skip(msg)
	}
	c.Assert(err, IsNil)

	err = coll.Insert(M{
		"a": "none",
		"b": "twice: foo foo",
	})
	c.Assert(err, IsNil)
	err = coll.Insert(M{
		"a": "just once: foo",
		"b": "none",
	})
	c.Assert(err, IsNil)
	err = coll.Insert(M{
		"a": "many: foo foo foo",
		"b": "none",
	})
	c.Assert(err, IsNil)
	err = coll.Insert(M{
		"a": "none",
		"b": "none",
		"c": "ignore: foo",
	})
	c.Assert(err, IsNil)

	query := coll.Find(M{"$text": M{"$search": "foo"}})
	query.Select(M{"score": M{"$meta": "textScore"}})
	query.Sort("$textScore:score")
	iter := query.Iter()

	var r struct{ A, B string }
	var results []string
	for iter.Next(&r) {
		results = append(results, r.A, r.B)
	}

	c.Assert(results, DeepEquals, []string{
		"many: foo foo foo", "none",
		"none", "twice: foo foo",
		"just once: foo", "none",
	})
}

func (s *S) TestPrefetching(c *C) {
	session, err := mgo.Dial("localhost:40001")
	c.Assert(err, IsNil)
	defer session.Close()

	coll := session.DB("mydb").C("mycoll")

	const total = 600
	const batch = 100
	mgo.SetDebug(false)
	docs := make([]interface{}, total)
	for i := 0; i != total; i++ {
		docs[i] = bson.D{{Name: "n", Value: i}}
	}
	err = coll.Insert(docs...)
	c.Assert(err, IsNil)

	for testi := 0; testi < 5; testi++ {
		mgo.ResetStats()

		var iter *mgo.Iter
		var beforeMore int

		switch testi {
		case 0: // The default session value.
			session.SetBatch(batch)
			iter = coll.Find(M{}).Iter()
			beforeMore = 75

		case 2: // Changing the session value.
			session.SetBatch(batch)
			session.SetPrefetch(0.27)
			iter = coll.Find(M{}).Iter()
			beforeMore = 73

		case 1: // Changing via query methods.
			iter = coll.Find(M{}).Prefetch(0.27).Batch(batch).Iter()
			beforeMore = 73

		case 3: // With prefetch on first document.
			iter = coll.Find(M{}).Prefetch(1.0).Batch(batch).Iter()
			beforeMore = 0

		case 4: // Without prefetch.
			iter = coll.Find(M{}).Prefetch(0).Batch(batch).Iter()
			beforeMore = 100
		}

		pings := 0
		for batchi := 0; batchi < len(docs)/batch-1; batchi++ {
			c.Logf("Iterating over %d documents on batch %d", beforeMore, batchi)
			var result struct{ N int }
			for i := 0; i < beforeMore; i++ {
				ok := iter.Next(&result)
				c.Assert(ok, Equals, true, Commentf("iter.Err: %v", iter.Err()))
			}
			beforeMore = 99
			c.Logf("Done iterating.")

			session.Run("ping", nil) // Roundtrip to settle down.
			pings++

			stats := mgo.GetStats()
			if s.versionAtLeast(3, 2) {
				// Find command in 3.2+ bundles batches in a single document.
				c.Assert(stats.ReceivedDocs, Equals, (batchi+1)+pings)
			} else {
				c.Assert(stats.ReceivedDocs, Equals, (batchi+1)*batch+pings)
			}

			c.Logf("Iterating over one more document on batch %d", batchi)
			ok := iter.Next(&result)
			c.Assert(ok, Equals, true, Commentf("iter.Err: %v", iter.Err()))
			c.Logf("Done iterating.")

			session.Run("ping", nil) // Roundtrip to settle down.
			pings++

			stats = mgo.GetStats()
			if s.versionAtLeast(3, 2) {
				// Find command in 3.2+ bundles batches in a single document.
				c.Assert(stats.ReceivedDocs, Equals, (batchi+2)+pings)
			} else {
				c.Assert(stats.ReceivedDocs, Equals, (batchi+2)*batch+pings)
			}
		}
	}
}

func (s *S) TestSafeSetting(c *C) {
	session, err := mgo.Dial("localhost:40001")
	c.Assert(err, IsNil)
	defer session.Close()

	// Check the default
	safe := session.Safe()
	c.Assert(safe.W, Equals, 0)
	c.Assert(safe.WMode, Equals, "")
	c.Assert(safe.RMode, Equals, "")
	c.Assert(safe.WTimeout, Equals, 0)
	c.Assert(safe.FSync, Equals, false)
	c.Assert(safe.J, Equals, false)

	// Tweak it
	session.SetSafe(&mgo.Safe{W: 1, WTimeout: 2, FSync: true})
	safe = session.Safe()
	c.Assert(safe.W, Equals, 1)
	c.Assert(safe.WMode, Equals, "")
	c.Assert(safe.RMode, Equals, "")
	c.Assert(safe.WTimeout, Equals, 2)
	c.Assert(safe.FSync, Equals, true)
	c.Assert(safe.J, Equals, false)

	// Reset it again.
	session.SetSafe(&mgo.Safe{})
	safe = session.Safe()
	c.Assert(safe.W, Equals, 0)
	c.Assert(safe.WMode, Equals, "")
	c.Assert(safe.RMode, Equals, "")
	c.Assert(safe.WTimeout, Equals, 0)
	c.Assert(safe.FSync, Equals, false)
	c.Assert(safe.J, Equals, false)

	// Ensure safety to something more conservative.
	session.SetSafe(&mgo.Safe{W: 5, WTimeout: 6, J: true})
	safe = session.Safe()
	c.Assert(safe.W, Equals, 5)
	c.Assert(safe.WMode, Equals, "")
	c.Assert(safe.RMode, Equals, "")
	c.Assert(safe.WTimeout, Equals, 6)
	c.Assert(safe.FSync, Equals, false)
	c.Assert(safe.J, Equals, true)

	// Ensure safety to something less conservative won't change it.
	session.EnsureSafe(&mgo.Safe{W: 4, WTimeout: 7})
	safe = session.Safe()
	c.Assert(safe.W, Equals, 5)
	c.Assert(safe.WMode, Equals, "")
	c.Assert(safe.RMode, Equals, "")
	c.Assert(safe.WTimeout, Equals, 6)
	c.Assert(safe.FSync, Equals, false)
	c.Assert(safe.J, Equals, true)

	// But to something more conservative will.
	session.EnsureSafe(&mgo.Safe{W: 6, WTimeout: 4, FSync: true})
	safe = session.Safe()
	c.Assert(safe.W, Equals, 6)
	c.Assert(safe.WMode, Equals, "")
	c.Assert(safe.RMode, Equals, "")
	c.Assert(safe.WTimeout, Equals, 4)
	c.Assert(safe.FSync, Equals, true)
	c.Assert(safe.J, Equals, false)

	// Even more conservative.
	session.EnsureSafe(&mgo.Safe{WMode: "majority", WTimeout: 2})
	safe = session.Safe()
	c.Assert(safe.W, Equals, 0)
	c.Assert(safe.WMode, Equals, "majority")
	c.Assert(safe.RMode, Equals, "")
	c.Assert(safe.WTimeout, Equals, 2)
	c.Assert(safe.FSync, Equals, true)
	c.Assert(safe.J, Equals, false)

	// Read concern
	session.EnsureSafe(&mgo.Safe{RMode: "majority"})
	safe = session.Safe()
	c.Assert(safe.W, Equals, 0)
	c.Assert(safe.WMode, Equals, "majority")
	c.Assert(safe.RMode, Equals, "majority")
	c.Assert(safe.WTimeout, Equals, 2)
	c.Assert(safe.FSync, Equals, true)
	c.Assert(safe.J, Equals, false)

	// WMode always overrides, whatever it is, but J doesn't.
	session.EnsureSafe(&mgo.Safe{WMode: "something", J: true})
	safe = session.Safe()
	c.Assert(safe.W, Equals, 0)
	c.Assert(safe.WMode, Equals, "something")
	c.Assert(safe.RMode, Equals, "majority")
	c.Assert(safe.WTimeout, Equals, 2)
	c.Assert(safe.FSync, Equals, true)
	c.Assert(safe.J, Equals, false)

	// EnsureSafe with nil does nothing.
	session.EnsureSafe(nil)
	safe = session.Safe()
	c.Assert(safe.W, Equals, 0)
	c.Assert(safe.WMode, Equals, "something")
	c.Assert(safe.RMode, Equals, "majority")
	c.Assert(safe.WTimeout, Equals, 2)
	c.Assert(safe.FSync, Equals, true)
	c.Assert(safe.J, Equals, false)

	// Changing the safety of a cloned session doesn't touch the original.
	clone := session.Clone()
	defer clone.Close()
	clone.EnsureSafe(&mgo.Safe{WMode: "foo"})
	safe = session.Safe()
	c.Assert(safe.WMode, Equals, "something")
	c.Assert(safe.RMode, Equals, "majority")
}

func (s *S) TestSafeInsert(c *C) {
	session, err := mgo.Dial("localhost:40001")
	c.Assert(err, IsNil)
	defer session.Close()

	coll := session.DB("mydb").C("mycoll")

	// Insert an element with a predefined key.
	err = coll.Insert(M{"_id": 1})
	c.Assert(err, IsNil)

	mgo.ResetStats()

	// Session should be safe by default, so inserting it again must fail.
	err = coll.Insert(M{"_id": 1})
	c.Assert(err, ErrorMatches, ".*E11000 duplicate.*")
	c.Assert(err.(*mgo.LastError).Code, Equals, 11000)

	// It must have sent two operations (INSERT_OP + getLastError QUERY_OP)
	stats := mgo.GetStats()

	c.Assert(stats.SentOps, Equals, 1)

	mgo.ResetStats()

	// If we disable safety, though, it won't complain.
	session.SetSafe(nil)
	err = coll.Insert(M{"_id": 1})
	c.Assert(err, IsNil)

	// Must have sent a single operation this time (just the INSERT_OP)
	stats = mgo.GetStats()
	c.Assert(stats.SentOps, Equals, 1)
}

func (s *S) TestSafeParameters(c *C) {
	session, err := mgo.Dial("localhost:40011")
	c.Assert(err, IsNil)
	defer session.Close()

	coll := session.DB("mydb").C("mycoll")

	// Tweak the safety parameters to something unachievable.
	session.SetSafe(&mgo.Safe{W: 4, WTimeout: 100})
	err = coll.Insert(M{"_id": 1})
	c.Assert(err, ErrorMatches, "timeout|timed out waiting for slaves|Not enough data-bearing nodes|waiting for replication timed out") // :-(
}

func (s *S) TestQueryErrorOne(c *C) {
	session, err := mgo.Dial("localhost:40001")
	c.Assert(err, IsNil)
	defer session.Close()

	coll := session.DB("mydb").C("mycoll")

	err = coll.Find(M{"a": 1}).Select(M{"a": M{"b": 1}}).One(nil)
	c.Assert(err, ErrorMatches, ".*Unsupported projection option:.*")
	c.Assert(err.(*mgo.QueryError).Message, Matches, ".*Unsupported projection option:.*")
	// Oh, the dance of error codes. :-(
	if s.versionAtLeast(3, 2) {
		c.Assert(err.(*mgo.QueryError).Code, Equals, 2)
	} else {
		c.Assert(err.(*mgo.QueryError).Code, Equals, 17287)
	}
}

func (s *S) TestQueryErrorNext(c *C) {
	session, err := mgo.Dial("localhost:40001")
	c.Assert(err, IsNil)
	defer session.Close()

	coll := session.DB("mydb").C("mycoll")

	iter := coll.Find(M{"a": 1}).Select(M{"a": M{"b": 1}}).Iter()

	var result struct{}
	ok := iter.Next(&result)
	c.Assert(ok, Equals, false)

	err = iter.Close()
	c.Assert(err, ErrorMatches, ".*Unsupported projection option:.*")
	c.Assert(err.(*mgo.QueryError).Message, Matches, ".*Unsupported projection option:.*")
	// Oh, the dance of error codes. :-(
	if s.versionAtLeast(3, 2) {
		c.Assert(err.(*mgo.QueryError).Code, Equals, 2)
	} else {
		c.Assert(err.(*mgo.QueryError).Code, Equals, 17287)
	}
	c.Assert(iter.Err(), Equals, err)
}

var indexTests = []struct {
	index    mgo.Index
	expected M
}{{
	mgo.Index{
		Key:        []string{"a"},
		Background: true,
	},
	M{
		"name":       "a_1",
		"key":        M{"a": 1},
		"ns":         "mydb.mycoll",
		"background": true,
	},
}, {
	mgo.Index{
		Key:    []string{"a", "-b"},
		Unique: true,
	},
	M{
		"name":   "a_1_b_-1",
		"key":    M{"a": 1, "b": -1},
		"ns":     "mydb.mycoll",
		"unique": true,
	},
}, {
	mgo.Index{
		Key:  []string{"@loc_old"}, // Obsolete
		Min:  -500,
		Max:  500,
		Bits: 32,
	},
	M{
		"name": "loc_old_2d",
		"key":  M{"loc_old": "2d"},
		"ns":   "mydb.mycoll",
		"min":  -500.0,
		"max":  500.0,
		"bits": 32,
	},
}, {
	mgo.Index{
		Key:  []string{"$2d:loc"},
		Min:  -500,
		Max:  500,
		Bits: 32,
	},
	M{
		"name": "loc_2d",
		"key":  M{"loc": "2d"},
		"ns":   "mydb.mycoll",
		"min":  -500.0,
		"max":  500.0,
		"bits": 32,
	},
}, {
	mgo.Index{
		Key:  []string{"$2d:loc"},
		Minf: -500.1,
		Maxf: 500.1,
		Min:  1, // Should be ignored
		Max:  2,
		Bits: 32,
	},
	M{
		"name": "loc_2d",
		"key":  M{"loc": "2d"},
		"ns":   "mydb.mycoll",
		"min":  -500.1,
		"max":  500.1,
		"bits": 32,
	},
}, {
	mgo.Index{
		Key:        []string{"$geoHaystack:loc", "type"},
		BucketSize: 1,
	},
	M{
		"name":       "loc_geoHaystack_type_1",
		"key":        M{"loc": "geoHaystack", "type": 1},
		"ns":         "mydb.mycoll",
		"bucketSize": 1.0,
	},
}, {
	mgo.Index{
		Key:     []string{"$text:a", "$text:b"},
		Weights: map[string]int{"b": 42},
	},
	M{
		"name":              "a_text_b_text",
		"key":               M{"_fts": "text", "_ftsx": 1},
		"ns":                "mydb.mycoll",
		"weights":           M{"a": 1, "b": 42},
		"default_language":  "english",
		"language_override": "language",
		"textIndexVersion":  2,
	},
}, {
	mgo.Index{
		Key:              []string{"$text:a"},
		DefaultLanguage:  "portuguese",
		LanguageOverride: "idioma",
	},
	M{
		"name":              "a_text",
		"key":               M{"_fts": "text", "_ftsx": 1},
		"ns":                "mydb.mycoll",
		"weights":           M{"a": 1},
		"default_language":  "portuguese",
		"language_override": "idioma",
		"textIndexVersion":  2,
	},
}, {
	mgo.Index{
		Key: []string{"$text:$**"},
	},
	M{
		"name":              "$**_text",
		"key":               M{"_fts": "text", "_ftsx": 1},
		"ns":                "mydb.mycoll",
		"weights":           M{"$**": 1},
		"default_language":  "english",
		"language_override": "language",
		"textIndexVersion":  2,
	},
}, {
	mgo.Index{
		Key:  []string{"cn"},
		Name: "CustomName",
	},
	M{
		"name": "CustomName",
		"key":  M{"cn": 1},
		"ns":   "mydb.mycoll",
	},
}, {
	mgo.Index{
		Key: []string{"partial"},
		PartialFilter: bson.M{
			"b": bson.M{"$gt": 42},
		},
	},
	M{
		"name": "partial_1",
		"ns":   "mydb.mycoll",
		"partialFilterExpression": M{
			"b": M{"$gt": 42},
		},
		"key": M{"partial": 1},
	},
}}

// getIndex34 uses the listIndexes command to obtain a list of indexes on
// collection, and searches through the result looking for an index with name.
// This can only be used in 3.4+.
//
// The default "_id_" index is never returned, and the "v" field is removed from
// the response.
func getIndex34(session *mgo.Session, db, collection, name string) M {
	cmd := bson.M{"listIndexes": collection}
	result := M{}
	session.DB(db).Run(cmd, result)

	var obtained = M{}
	for _, v := range result["cursor"].(M)["firstBatch"].([]interface{}) {
		index := v.(M)
		if index["name"] == name {
			delete(index, "v")
			obtained = index
			break
		}
	}
	return obtained
}

func (s *S) TestEnsureIndex(c *C) {
	session, err := mgo.Dial("localhost:40001")
	c.Assert(err, IsNil)
	defer session.Close()

	coll := session.DB("mydb").C("mycoll")

	for _, test := range indexTests {
		// Only test partial indexes on
		if !s.versionAtLeast(3, 2) && test.expected["name"] == "partial_1" {
			continue
		}

		err = coll.EnsureIndex(test.index)
		msg := "text search not enabled"
		if err != nil && strings.Contains(err.Error(), msg) {
			continue
		}
		c.Assert(err, IsNil)

		expectedName := test.index.Name
		if expectedName == "" {
			expectedName, _ = test.expected["name"].(string)
		}

		if s.versionAtLeast(3, 2) && test.expected["textIndexVersion"] != nil {
			test.expected["textIndexVersion"] = 3
		}

		// As of 3.4.X, "system.indexes" is no longer available - instead use:
		//
		// 		db.runCommand({"listIndexes": <collectionName>})
		//
		// and iterate over the returned cursor.
		if s.versionAtLeast(3, 2, 17) {
			c.Assert(getIndex34(session, "mydb", "mycoll", test.expected["name"].(string)), DeepEquals, test.expected)
		} else {
			idxs := session.DB("mydb").C("system.indexes")
			obtained := M{}
			err = idxs.Find(M{"name": expectedName}).One(obtained)
			c.Assert(err, IsNil)

			delete(obtained, "v")
			c.Assert(obtained, DeepEquals, test.expected)
		}

		// The result of Indexes must match closely what was used to create the index.
		indexes, err := coll.Indexes()
		c.Assert(err, IsNil)
		c.Assert(indexes, HasLen, 2)
		gotIndex := indexes[0]
		if gotIndex.Name == "_id_" {
			gotIndex = indexes[1]
		}
		wantIndex := test.index
		if wantIndex.Name == "" {
			wantIndex.Name = gotIndex.Name
		}
		if strings.HasPrefix(wantIndex.Key[0], "@") {
			wantIndex.Key[0] = "$2d:" + wantIndex.Key[0][1:]
		}
		if wantIndex.Minf == 0 && wantIndex.Maxf == 0 {
			wantIndex.Minf = float64(wantIndex.Min)
			wantIndex.Maxf = float64(wantIndex.Max)
		} else {
			wantIndex.Min = gotIndex.Min
			wantIndex.Max = gotIndex.Max
		}
		if wantIndex.DefaultLanguage == "" {
			wantIndex.DefaultLanguage = gotIndex.DefaultLanguage
		}
		if wantIndex.LanguageOverride == "" {
			wantIndex.LanguageOverride = gotIndex.LanguageOverride
		}
		for name := range gotIndex.Weights {
			if _, ok := wantIndex.Weights[name]; !ok {
				if wantIndex.Weights == nil {
					wantIndex.Weights = make(map[string]int)
				}
				wantIndex.Weights[name] = 1
			}
		}
		c.Assert(gotIndex, DeepEquals, wantIndex)

		// Drop created index by key or by name if a custom name was used.
		if test.index.Name == "" {
			err = coll.DropIndex(test.index.Key...)
			c.Assert(err, IsNil)
		} else {
			err = coll.DropIndexName(test.index.Name)
			c.Assert(err, IsNil)
		}
	}
}

func (s *S) TestEnsureIndexWithBadInfo(c *C) {
	session, err := mgo.Dial("localhost:40001")
	c.Assert(err, IsNil)
	defer session.Close()

	coll := session.DB("mydb").C("mycoll")

	err = coll.EnsureIndex(mgo.Index{})
	c.Assert(err, ErrorMatches, "invalid index key:.*")

	err = coll.EnsureIndex(mgo.Index{Key: []string{""}})
	c.Assert(err, ErrorMatches, "invalid index key:.*")
}

func (s *S) TestEnsureIndexWithUnsafeSession(c *C) {
	session, err := mgo.Dial("localhost:40001")
	c.Assert(err, IsNil)
	defer session.Close()

	session.SetSafe(nil)

	coll := session.DB("mydb").C("mycoll")

	err = coll.Insert(M{"a": 1})
	c.Assert(err, IsNil)

	err = coll.Insert(M{"a": 1})
	c.Assert(err, IsNil)

	// Should fail since there are duplicated entries.
	index := mgo.Index{
		Key:    []string{"a"},
		Unique: true,
	}

	err = coll.EnsureIndex(index)
	c.Assert(err, ErrorMatches, ".*duplicate key error.*")
}

func (s *S) TestEnsureIndexKey(c *C) {
	session, err := mgo.Dial("localhost:40001")
	c.Assert(err, IsNil)
	defer session.Close()

	coll := session.DB("mydb").C("mycoll")

	err = coll.EnsureIndexKey("a")
	c.Assert(err, IsNil)

	if s.versionAtLeast(3, 2, 17) {
		expected := M{
			"name": "a_1",
			"key":  M{"a": 1},
			"ns":   "mydb.mycoll",
		}
		c.Assert(getIndex34(session, "mydb", "mycoll", "a_1"), DeepEquals, expected)

		err = coll.EnsureIndexKey("a", "-b")
		c.Assert(err, IsNil)

		expected = M{
			"name": "a_1_b_-1",
			"key":  M{"a": 1, "b": -1},
			"ns":   "mydb.mycoll",
		}
		c.Assert(getIndex34(session, "mydb", "mycoll", "a_1_b_-1"), DeepEquals, expected)
	} else {
		err = coll.EnsureIndexKey("a", "-b")
		c.Assert(err, IsNil)

		sysidx := session.DB("mydb").C("system.indexes")

		result1 := M{}
		err = sysidx.Find(M{"name": "a_1"}).One(result1)
		c.Assert(err, IsNil)

		result2 := M{}
		err = sysidx.Find(M{"name": "a_1_b_-1"}).One(result2)
		c.Assert(err, IsNil)

		delete(result1, "v")
		expected1 := M{
			"name": "a_1",
			"key":  M{"a": 1},
			"ns":   "mydb.mycoll",
		}
		c.Assert(result1, DeepEquals, expected1)

		delete(result2, "v")
		expected2 := M{
			"name": "a_1_b_-1",
			"key":  M{"a": 1, "b": -1},
			"ns":   "mydb.mycoll",
		}
		c.Assert(result2, DeepEquals, expected2)
	}
}

func (s *S) TestEnsureIndexDropIndex(c *C) {
	session, err := mgo.Dial("localhost:40001")
	c.Assert(err, IsNil)
	defer session.Close()

	coll := session.DB("mydb").C("mycoll")

	err = coll.EnsureIndexKey("a")
	c.Assert(err, IsNil)

	err = coll.EnsureIndexKey("-b")
	c.Assert(err, IsNil)

	err = coll.DropIndex("-b")
	c.Assert(err, IsNil)

	if s.versionAtLeast(3, 2, 17) {
		// system.indexes is deprecated since 3.0, use
		// db.runCommand({"listIndexes": <collectionName>})
		// instead

		// Assert it exists
		c.Assert(getIndex34(session, "mydb", "mycoll", "a_1"), DeepEquals, M{"key": M{"a": 1}, "name": "a_1", "ns": "mydb.mycoll"})

		// Assert a missing index returns an empty M{}
		c.Assert(getIndex34(session, "mydb", "mycoll", "b_1"), DeepEquals, M{})

		err = coll.DropIndex("a")
		c.Assert(err, IsNil)

		// Ensure missing
		c.Assert(getIndex34(session, "mydb", "mycoll", "a_1"), DeepEquals, M{})

		// Try to drop it again
		err = coll.DropIndex("a")
		c.Assert(err, ErrorMatches, "index not found.*")
	} else {
		sysidx := session.DB("mydb").C("system.indexes")

		err = sysidx.Find(M{"name": "a_1"}).One(nil)
		c.Assert(err, IsNil)

		err = sysidx.Find(M{"name": "b_1"}).One(nil)
		c.Assert(err, Equals, mgo.ErrNotFound)

		err = coll.DropIndex("a")
		c.Assert(err, IsNil)

		err = sysidx.Find(M{"name": "a_1"}).One(nil)
		c.Assert(err, Equals, mgo.ErrNotFound)

		err = coll.DropIndex("a")
		c.Assert(err, ErrorMatches, "index not found.*")
	}
}

func (s *S) TestEnsureIndexDropIndexName(c *C) {
	session, err := mgo.Dial("localhost:40001")
	c.Assert(err, IsNil)
	defer session.Close()

	coll := session.DB("mydb").C("mycoll")

	err = coll.EnsureIndexKey("a")
	c.Assert(err, IsNil)

	err = coll.EnsureIndex(mgo.Index{Key: []string{"b"}, Name: "a"})
	c.Assert(err, IsNil)

	err = coll.DropIndexName("a")
	c.Assert(err, IsNil)
	if s.versionAtLeast(3, 2, 17) {
		// system.indexes is deprecated since 3.0, use
		// db.runCommand({"listIndexes": <collectionName>})
		// instead

		// Assert it exists
		c.Assert(getIndex34(session, "mydb", "mycoll", "a_1"), DeepEquals, M{"ns": "mydb.mycoll", "key": M{"a": 1}, "name": "a_1"})

		// Assert M{} is returned for a missing index
		c.Assert(getIndex34(session, "mydb", "mycoll", "a"), DeepEquals, M{})

		err = coll.DropIndexName("a_1")
		c.Assert(err, IsNil)

		// Ensure it's gone
		c.Assert(getIndex34(session, "mydb", "mycoll", "a_1"), DeepEquals, M{})

		err = coll.DropIndexName("a_1")
		c.Assert(err, ErrorMatches, "index not found.*")

	} else {
		sysidx := session.DB("mydb").C("system.indexes")

		err = sysidx.Find(M{"name": "a_1"}).One(nil)
		c.Assert(err, IsNil)

		err = sysidx.Find(M{"name": "a"}).One(nil)
		c.Assert(err, Equals, mgo.ErrNotFound)

		err = coll.DropIndexName("a_1")
		c.Assert(err, IsNil)

		err = sysidx.Find(M{"name": "a_1"}).One(nil)
		c.Assert(err, Equals, mgo.ErrNotFound)

		err = coll.DropIndexName("a_1")
		c.Assert(err, ErrorMatches, "index not found.*")
	}
}

func (s *S) TestEnsureIndexDropAllIndexes(c *C) {
	session, err := mgo.Dial("localhost:40001")
	c.Assert(err, IsNil)
	defer session.Close()

	coll := session.DB("mydb").C("mycoll")

	err = coll.EnsureIndexKey("a")
	c.Assert(err, IsNil)

	err = coll.EnsureIndexKey("b")
	c.Assert(err, IsNil)

	err = coll.DropAllIndexes()
	c.Assert(err, IsNil)

	if s.versionAtLeast(3, 2, 17) {
		// system.indexes is deprecated since 3.0, use
		// db.runCommand({"listIndexes": <collectionName>})
		// instead
		c.Assert(getIndex34(session, "mydb", "mycoll", "a_1"), DeepEquals, M{})
		c.Assert(getIndex34(session, "mydb", "mycoll", "b_1"), DeepEquals, M{})
	} else {
		sysidx := session.DB("mydb").C("system.indexes")

		err = sysidx.Find(M{"name": "a_1"}).One(nil)
		c.Assert(err, Equals, mgo.ErrNotFound)

		err = sysidx.Find(M{"name": "b_1"}).One(nil)
		c.Assert(err, Equals, mgo.ErrNotFound)
	}
}

func (s *S) TestEnsureIndexCaching(c *C) {
	session, err := mgo.Dial("localhost:40001")
	c.Assert(err, IsNil)
	defer session.Close()

	coll := session.DB("mydb").C("mycoll")

	err = coll.EnsureIndexKey("a")
	c.Assert(err, IsNil)

	mgo.ResetStats()

	// Second EnsureIndex should be cached and do nothing.
	err = coll.EnsureIndexKey("a")
	c.Assert(err, IsNil)

	stats := mgo.GetStats()
	c.Assert(stats.SentOps, Equals, 0)

	// Resetting the cache should make it contact the server again.
	session.ResetIndexCache()

	err = coll.EnsureIndexKey("a")
	c.Assert(err, IsNil)

	stats = mgo.GetStats()
	c.Assert(stats.SentOps > 0, Equals, true)

	// Dropping the index should also drop the cached index key.
	err = coll.DropIndex("a")
	c.Assert(err, IsNil)

	mgo.ResetStats()

	err = coll.EnsureIndexKey("a")
	c.Assert(err, IsNil)

	stats = mgo.GetStats()
	c.Assert(stats.SentOps > 0, Equals, true)
}

func (s *S) TestEnsureIndexGetIndexes(c *C) {
	session, err := mgo.Dial("localhost:40001")
	c.Assert(err, IsNil)
	defer session.Close()

	coll := session.DB("mydb").C("mycoll")

	err = coll.EnsureIndexKey("-b")
	c.Assert(err, IsNil)

	err = coll.EnsureIndexKey("a")
	c.Assert(err, IsNil)

	// Obsolete.
	err = coll.EnsureIndexKey("@c")
	c.Assert(err, IsNil)

	err = coll.EnsureIndexKey("$2d:d")
	c.Assert(err, IsNil)

	// Try to exercise cursor logic. 2.8.0-rc3 still ignores this.
	session.SetBatch(2)

	indexes, err := coll.Indexes()
	c.Assert(err, IsNil)

	c.Assert(indexes[0].Name, Equals, "_id_")
	c.Assert(indexes[1].Name, Equals, "a_1")
	c.Assert(indexes[1].Key, DeepEquals, []string{"a"})
	c.Assert(indexes[2].Name, Equals, "b_-1")
	c.Assert(indexes[2].Key, DeepEquals, []string{"-b"})
	c.Assert(indexes[3].Name, Equals, "c_2d")
	c.Assert(indexes[3].Key, DeepEquals, []string{"$2d:c"})
	c.Assert(indexes[4].Name, Equals, "d_2d")
	c.Assert(indexes[4].Key, DeepEquals, []string{"$2d:d"})
}

func (s *S) TestEnsureIndexNameCaching(c *C) {
	session, err := mgo.Dial("localhost:40001")
	c.Assert(err, IsNil)
	defer session.Close()

	coll := session.DB("mydb").C("mycoll")

	err = coll.EnsureIndex(mgo.Index{Key: []string{"a"}, Name: "custom"})
	c.Assert(err, IsNil)

	mgo.ResetStats()

	// Second EnsureIndex should be cached and do nothing.
	err = coll.EnsureIndexKey("a")
	c.Assert(err, IsNil)

	err = coll.EnsureIndex(mgo.Index{Key: []string{"a"}, Name: "custom"})
	c.Assert(err, IsNil)

	stats := mgo.GetStats()
	c.Assert(stats.SentOps, Equals, 0)

	// Resetting the cache should make it contact the server again.
	session.ResetIndexCache()

	err = coll.EnsureIndex(mgo.Index{Key: []string{"a"}, Name: "custom"})
	c.Assert(err, IsNil)

	stats = mgo.GetStats()
	c.Assert(stats.SentOps > 0, Equals, true)

	// Dropping the index should also drop the cached index key.
	err = coll.DropIndexName("custom")
	c.Assert(err, IsNil)

	mgo.ResetStats()

	err = coll.EnsureIndex(mgo.Index{Key: []string{"a"}, Name: "custom"})
	c.Assert(err, IsNil)

	stats = mgo.GetStats()
	c.Assert(stats.SentOps > 0, Equals, true)
}

func (s *S) TestEnsureIndexEvalGetIndexes(c *C) {
	session, err := mgo.Dial("localhost:40001")
	c.Assert(err, IsNil)
	defer session.Close()

	coll := session.DB("mydb").C("mycoll")

	err = session.Run(bson.D{{Name: "eval", Value: "db.getSiblingDB('mydb').mycoll.ensureIndex({b: -1})"}}, nil)
	c.Assert(err, IsNil)
	err = session.Run(bson.D{{Name: "eval", Value: "db.getSiblingDB('mydb').mycoll.ensureIndex({a: 1})"}}, nil)
	c.Assert(err, IsNil)
	err = session.Run(bson.D{{Name: "eval", Value: "db.getSiblingDB('mydb').mycoll.ensureIndex({c: -1, e: 1})"}}, nil)
	c.Assert(err, IsNil)
	err = session.Run(bson.D{{Name: "eval", Value: "db.getSiblingDB('mydb').mycoll.ensureIndex({d: '2d'})"}}, nil)
	c.Assert(err, IsNil)

	indexes, err := coll.Indexes()
	c.Assert(err, IsNil)

	c.Assert(indexes[0].Name, Equals, "_id_")
	c.Assert(indexes[1].Name, Equals, "a_1")
	c.Assert(indexes[1].Key, DeepEquals, []string{"a"})
	c.Assert(indexes[2].Name, Equals, "b_-1")
	c.Assert(indexes[2].Key, DeepEquals, []string{"-b"})
	c.Assert(indexes[3].Name, Equals, "c_-1_e_1")
	c.Assert(indexes[3].Key, DeepEquals, []string{"-c", "e"})
	c.Assert(indexes[4].Name, Equals, "d_2d")
	c.Assert(indexes[4].Key, DeepEquals, []string{"$2d:d"})
}

var testTTL = flag.Bool("test-ttl", false, "test TTL collections (may take 1 minute)")

func (s *S) TestEnsureIndexExpireAfter(c *C) {
	session, err := mgo.Dial("localhost:40001")
	c.Assert(err, IsNil)
	defer session.Close()

	session.SetSafe(nil)

	coll := session.DB("mydb").C("mycoll")

	err = coll.Insert(M{"n": 1, "t": time.Now().Add(-120 * time.Second)})
	c.Assert(err, IsNil)
	err = coll.Insert(M{"n": 2, "t": time.Now()})
	c.Assert(err, IsNil)

	// Should fail since there are duplicated entries.
	index := mgo.Index{
		Key:         []string{"t"},
		ExpireAfter: 1 * time.Minute,
	}

	err = coll.EnsureIndex(index)
	c.Assert(err, IsNil)

	indexes, err := coll.Indexes()
	c.Assert(err, IsNil)
	c.Assert(indexes[1].Name, Equals, "t_1")
	c.Assert(indexes[1].ExpireAfter, Equals, 1*time.Minute)

	if *testTTL {
		worked := false
		stop := time.Now().Add(70 * time.Second)
		for time.Now().Before(stop) {
			n, err := coll.Count()
			c.Assert(err, IsNil)
			if n == 1 {
				worked = true
				break
			}
			c.Assert(n, Equals, 2)
			c.Logf("Still has 2 entries...")
			time.Sleep(1 * time.Second)
		}
		if !worked {
			c.Fatalf("TTL index didn't work")
		}
	}
}

func (s *S) TestDistinct(c *C) {
	session, err := mgo.Dial("localhost:40001")
	c.Assert(err, IsNil)
	defer session.Close()

	coll := session.DB("mydb").C("mycoll")

	for _, i := range []int{1, 4, 6, 2, 2, 3, 4} {
		coll.Insert(M{"n": i})
	}

	var result []int
	err = coll.Find(M{"n": M{"$gt": 2}}).Sort("n").Distinct("n", &result)
	c.Assert(err, IsNil)
	sort.IntSlice(result).Sort()
	c.Assert(result, DeepEquals, []int{3, 4, 6})
}

func (s *S) TestMapReduce(c *C) {
	session, err := mgo.Dial("localhost:40001")
	c.Assert(err, IsNil)
	defer session.Close()

	coll := session.DB("mydb").C("mycoll")

	for _, i := range []int{1, 4, 6, 2, 2, 3, 4} {
		coll.Insert(M{"n": i})
	}

	job := &mgo.MapReduce{
		Map:    "function() { emit(this.n, 1); }",
		Reduce: "function(key, values) { return Array.sum(values); }",
	}
	var result []struct {
		Id    int `bson:"_id"`
		Value int
	}

	info, err := coll.Find(M{"n": M{"$gt": 2}}).MapReduce(job, &result)
	c.Assert(err, IsNil)
	c.Assert(info.InputCount, Equals, 4)
	c.Assert(info.EmitCount, Equals, 4)
	c.Assert(info.OutputCount, Equals, 3)
	c.Assert(info.VerboseTime, IsNil)

	expected := map[int]int{3: 1, 4: 2, 6: 1}
	for _, item := range result {
		c.Logf("Item: %#v", &item)
		c.Assert(item.Value, Equals, expected[item.Id])
		expected[item.Id] = -1
	}
}

func (s *S) TestMapReduceFinalize(c *C) {
	session, err := mgo.Dial("localhost:40001")
	c.Assert(err, IsNil)
	defer session.Close()

	coll := session.DB("mydb").C("mycoll")

	for _, i := range []int{1, 4, 6, 2, 2, 3, 4} {
		coll.Insert(M{"n": i})
	}

	job := &mgo.MapReduce{
		Map:      "function() { emit(this.n, 1) }",
		Reduce:   "function(key, values) { return Array.sum(values) }",
		Finalize: "function(key, count) { return {count: count} }",
	}
	var result []struct {
		Id    int `bson:"_id"`
		Value struct{ Count int }
	}
	_, err = coll.Find(nil).MapReduce(job, &result)
	c.Assert(err, IsNil)

	expected := map[int]int{1: 1, 2: 2, 3: 1, 4: 2, 6: 1}
	for _, item := range result {
		c.Logf("Item: %#v", &item)
		c.Assert(item.Value.Count, Equals, expected[item.Id])
		expected[item.Id] = -1
	}
}

func (s *S) TestMapReduceToCollection(c *C) {
	session, err := mgo.Dial("localhost:40001")
	c.Assert(err, IsNil)
	defer session.Close()

	coll := session.DB("mydb").C("mycoll")

	for _, i := range []int{1, 4, 6, 2, 2, 3, 4} {
		coll.Insert(M{"n": i})
	}

	job := &mgo.MapReduce{
		Map:    "function() { emit(this.n, 1); }",
		Reduce: "function(key, values) { return Array.sum(values); }",
		Out:    "mr",
	}

	info, err := coll.Find(nil).MapReduce(job, nil)
	c.Assert(err, IsNil)
	c.Assert(info.InputCount, Equals, 7)
	c.Assert(info.EmitCount, Equals, 7)
	c.Assert(info.OutputCount, Equals, 5)
	c.Assert(info.Collection, Equals, "mr")
	c.Assert(info.Database, Equals, "mydb")

	expected := map[int]int{1: 1, 2: 2, 3: 1, 4: 2, 6: 1}
	var item *struct {
		Id    int `bson:"_id"`
		Value int
	}
	mr := session.DB("mydb").C("mr")
	iter := mr.Find(nil).Iter()
	for iter.Next(&item) {
		c.Logf("Item: %#v", &item)
		c.Assert(item.Value, Equals, expected[item.Id])
		expected[item.Id] = -1
	}
	c.Assert(iter.Close(), IsNil)
}

func (s *S) TestMapReduceToOtherDb(c *C) {
	session, err := mgo.Dial("localhost:40001")
	c.Assert(err, IsNil)
	defer session.Close()

	coll := session.DB("mydb").C("mycoll")

	for _, i := range []int{1, 4, 6, 2, 2, 3, 4} {
		coll.Insert(M{"n": i})
	}

	job := &mgo.MapReduce{
		Map:    "function() { emit(this.n, 1); }",
		Reduce: "function(key, values) { return Array.sum(values); }",
		Out:    bson.D{{Name: "replace", Value: "mr"}, {Name: "db", Value: "otherdb"}},
	}

	info, err := coll.Find(nil).MapReduce(job, nil)
	c.Assert(err, IsNil)
	c.Assert(info.InputCount, Equals, 7)
	c.Assert(info.EmitCount, Equals, 7)
	c.Assert(info.OutputCount, Equals, 5)
	c.Assert(info.Collection, Equals, "mr")
	c.Assert(info.Database, Equals, "otherdb")

	expected := map[int]int{1: 1, 2: 2, 3: 1, 4: 2, 6: 1}
	var item *struct {
		Id    int `bson:"_id"`
		Value int
	}
	mr := session.DB("otherdb").C("mr")
	iter := mr.Find(nil).Iter()
	for iter.Next(&item) {
		c.Logf("Item: %#v", &item)
		c.Assert(item.Value, Equals, expected[item.Id])
		expected[item.Id] = -1
	}
	c.Assert(iter.Close(), IsNil)
}

func (s *S) TestMapReduceOutOfOrder(c *C) {
	session, err := mgo.Dial("localhost:40001")
	c.Assert(err, IsNil)
	defer session.Close()

	coll := session.DB("mydb").C("mycoll")

	for _, i := range []int{1, 4, 6, 2, 2, 3, 4} {
		coll.Insert(M{"n": i})
	}

	job := &mgo.MapReduce{
		Map:    "function() { emit(this.n, 1); }",
		Reduce: "function(key, values) { return Array.sum(values); }",
		Out:    bson.M{"a": "a", "z": "z", "replace": "mr", "db": "otherdb", "b": "b", "y": "y"},
	}

	info, err := coll.Find(nil).MapReduce(job, nil)
	c.Assert(err, IsNil)
	c.Assert(info.Collection, Equals, "mr")
	c.Assert(info.Database, Equals, "otherdb")
}

func (s *S) TestMapReduceScope(c *C) {
	session, err := mgo.Dial("localhost:40001")
	c.Assert(err, IsNil)
	defer session.Close()

	coll := session.DB("mydb").C("mycoll")

	coll.Insert(M{"n": 1})

	job := &mgo.MapReduce{
		Map:    "function() { emit(this.n, x); }",
		Reduce: "function(key, values) { return Array.sum(values); }",
		Scope:  M{"x": 42},
	}

	var result []bson.M
	_, err = coll.Find(nil).MapReduce(job, &result)
	c.Assert(err, IsNil)
	c.Assert(len(result), Equals, 1)
	c.Assert(result[0]["value"], Equals, 42.0)
}

func (s *S) TestMapReduceVerbose(c *C) {
	session, err := mgo.Dial("localhost:40001")
	c.Assert(err, IsNil)
	defer session.Close()

	coll := session.DB("mydb").C("mycoll")

	for i := 0; i < 100; i++ {
		err = coll.Insert(M{"n": i})
		c.Assert(err, IsNil)
	}

	job := &mgo.MapReduce{
		Map:     "function() { emit(this.n, 1); }",
		Reduce:  "function(key, values) { return Array.sum(values); }",
		Verbose: true,
	}

	info, err := coll.Find(nil).MapReduce(job, nil)
	c.Assert(err, IsNil)
	c.Assert(info.VerboseTime, NotNil)
}

func (s *S) TestMapReduceLimit(c *C) {
	session, err := mgo.Dial("localhost:40001")
	c.Assert(err, IsNil)
	defer session.Close()

	coll := session.DB("mydb").C("mycoll")

	for _, i := range []int{1, 4, 6, 2, 2, 3, 4} {
		coll.Insert(M{"n": i})
	}

	job := &mgo.MapReduce{
		Map:    "function() { emit(this.n, 1); }",
		Reduce: "function(key, values) { return Array.sum(values); }",
	}

	var result []bson.M
	_, err = coll.Find(nil).Limit(3).MapReduce(job, &result)
	c.Assert(err, IsNil)
	c.Assert(len(result), Equals, 3)
}

func (s *S) TestBuildInfo(c *C) {
	session, err := mgo.Dial("localhost:40001")
	c.Assert(err, IsNil)
	defer session.Close()

	info, err := session.BuildInfo()
	c.Assert(err, IsNil)

	var v []int
	for i, a := range strings.Split(info.Version, ".") {
		for _, token := range []string{"-rc", "-pre"} {
			if i == 2 && strings.Contains(a, token) {
				a = a[:strings.Index(a, token)]
				info.VersionArray[len(info.VersionArray)-1] = 0
			}
		}
		n, err := strconv.Atoi(a)
		c.Assert(err, IsNil)
		v = append(v, n)
	}
	for len(v) < 4 {
		v = append(v, 0)
	}

	c.Assert(info.VersionArray, DeepEquals, v)
	c.Assert(info.GitVersion, Matches, "[a-z0-9]+")

	if s.versionAtLeast(3, 2) {
		// It was deprecated in 3.2.
		c.Assert(info.SysInfo, Equals, "")
	} else {
		c.Assert(info.SysInfo, Matches, ".*[0-9:]+.*")
	}
	if info.Bits != 32 && info.Bits != 64 {
		c.Fatalf("info.Bits is %d", info.Bits)
	}
	if info.MaxObjectSize < 8192 {
		c.Fatalf("info.MaxObjectSize seems too small: %d", info.MaxObjectSize)
	}
}

func (s *S) TestZeroTimeRoundtrip(c *C) {
	session, err := mgo.Dial("localhost:40001")
	c.Assert(err, IsNil)
	defer session.Close()

	var d struct{ T time.Time }
	conn := session.DB("mydb").C("mycoll")
	err = conn.Insert(d)
	c.Assert(err, IsNil)

	var result bson.M
	err = conn.Find(nil).One(&result)
	c.Assert(err, IsNil)
	t, isTime := result["t"].(time.Time)
	c.Assert(isTime, Equals, true)
	c.Assert(t, Equals, time.Time{})
}

func (s *S) TestFsyncLock(c *C) {
	session, err := mgo.Dial("localhost:40001")
	c.Assert(err, IsNil)
	defer session.Close()

	clone := session.Clone()
	defer clone.Close()

	err = session.FsyncLock()
	c.Assert(err, IsNil)

	done := make(chan time.Time)
	go func() {
		time.Sleep(3 * time.Second)
		now := time.Now()
		err := session.FsyncUnlock()
		c.Check(err, IsNil)
		done <- now
	}()

	err = clone.DB("mydb").C("mycoll").Insert(bson.M{"n": 1})
	unlocked := time.Now()
	unlocking := <-done
	c.Assert(err, IsNil)

	c.Assert(unlocked.After(unlocking), Equals, true)
}

func (s *S) TestFsync(c *C) {
	session, err := mgo.Dial("localhost:40001")
	c.Assert(err, IsNil)
	defer session.Close()

	// Not much to do here. Just a smoke check.
	err = session.Fsync(false)
	c.Assert(err, IsNil)
	err = session.Fsync(true)
	c.Assert(err, IsNil)
}

func (s *S) TestRepairCursor(c *C) {
	if s.versionAtLeast(3, 2, 17) {
		c.Skip("fail on 3.2.17+")
	}

	session, err := mgo.Dial("localhost:40001")
	c.Assert(err, IsNil)
	defer session.Close()
	session.SetBatch(2)

	coll := session.DB("mydb").C("mycoll3")
	err = coll.DropCollection()
	if s.versionAtLeast(3, 0) && !s.versionAtLeast(3, 2) {
		c.Assert(err.(*mgo.QueryError).Code, Equals, 0)
	} else {
		c.Assert(err.(*mgo.QueryError).Code, Equals, 26)
		c.Assert(err.(*mgo.QueryError).Message, Equals, "ns not found")
	}
	ns := []int{0, 10, 20, 30, 40, 50}
	for _, n := range ns {
		coll.Insert(M{"n": n})
	}

	repairIter := coll.Repair()

	c.Assert(repairIter.Err(), IsNil)

	result := struct{ N int }{}
	resultCounts := map[int]int{}
	for repairIter.Next(&result) {
		resultCounts[result.N]++
	}

	c.Assert(repairIter.Next(&result), Equals, false)
	c.Assert(repairIter.Err(), IsNil)
	c.Assert(repairIter.Close(), IsNil)

	// Verify that the results of the repair cursor are valid.
	// The repair cursor can return multiple copies
	// of the same document, so to check correctness we only
	// need to verify that at least 1 of each document was returned.

	for _, key := range ns {
		c.Assert(resultCounts[key] > 0, Equals, true)
	}
}

func (s *S) TestPipeIter(c *C) {
	session, err := mgo.Dial("localhost:40001")
	c.Assert(err, IsNil)
	defer session.Close()

	coll := session.DB("mydb").C("mycoll")

	ns := []int{40, 41, 42, 43, 44, 45, 46}
	for _, n := range ns {
		coll.Insert(M{"n": n})
	}

	pipe := coll.Pipe([]M{{"$match": M{"n": M{"$gte": 42}}}})

	// Ensure cursor logic is working by forcing a small batch.
	pipe.Batch(2)

	// Smoke test for AllowDiskUse.
	pipe.AllowDiskUse()

	iter := pipe.Iter()
	result := struct{ N int }{}
	for i := 2; i < 7; i++ {
		ok := iter.Next(&result)
		c.Assert(ok, Equals, true)
		c.Assert(result.N, Equals, ns[i])
	}

	c.Assert(iter.Next(&result), Equals, false)
	c.Assert(iter.Close(), IsNil)
}

func (s *S) TestPipeAll(c *C) {
	session, err := mgo.Dial("localhost:40001")
	c.Assert(err, IsNil)
	defer session.Close()

	coll := session.DB("mydb").C("mycoll")

	ns := []int{40, 41, 42, 43, 44, 45, 46}
	for _, n := range ns {
		err := coll.Insert(M{"n": n})
		c.Assert(err, IsNil)
	}

	var result []struct{ N int }
	err = coll.Pipe([]M{{"$match": M{"n": M{"$gte": 42}}}}).All(&result)
	c.Assert(err, IsNil)
	for i := 2; i < 7; i++ {
		c.Assert(result[i-2].N, Equals, ns[i])
	}
}

func (s *S) TestPipeOne(c *C) {
	session, err := mgo.Dial("localhost:40001")
	c.Assert(err, IsNil)
	defer session.Close()

	coll := session.DB("mydb").C("mycoll")
	coll.Insert(M{"a": 1, "b": 2})

	result := struct{ A, B int }{}

	pipe := coll.Pipe([]M{{"$project": M{"a": 1, "b": M{"$add": []interface{}{"$b", 1}}}}})
	err = pipe.One(&result)
	c.Assert(err, IsNil)
	c.Assert(result.A, Equals, 1)
	c.Assert(result.B, Equals, 3)

	pipe = coll.Pipe([]M{{"$match": M{"a": 2}}})
	err = pipe.One(&result)
	c.Assert(err, Equals, mgo.ErrNotFound)
}

func (s *S) TestPipeExplain(c *C) {
	session, err := mgo.Dial("localhost:40001")
	c.Assert(err, IsNil)
	defer session.Close()

	coll := session.DB("mydb").C("mycoll")
	coll.Insert(M{"a": 1, "b": 2})

	pipe := coll.Pipe([]M{{"$project": M{"a": 1, "b": M{"$add": []interface{}{"$b", 1}}}}})

	// The explain command result changes across versions.
	var result struct{ Ok int }
	err = pipe.Explain(&result)
	c.Assert(err, IsNil)
	c.Assert(result.Ok, Equals, 1)
}

func (s *S) TestPipeCollation(c *C) {
	if !s.versionAtLeast(3, 3, 12) {
		c.Skip("collations being released with 3.4")
	}

	session, err := mgo.Dial("localhost:40001")
	c.Assert(err, IsNil)
	defer session.Close()

	coll := session.DB("mydb").C("mycoll")
	beatles := []string{"John", "RINGO", "George", "Paul"}
	for _, n := range beatles {
		err := coll.Insert(M{"name": n})
		c.Assert(err, IsNil)
	}

	collation := &mgo.Collation{
		Locale:   "en",
		Strength: 1, // ignore case/diacritics
	}
	var result []struct{ Name string }
	err = coll.Pipe([]M{{"$match": M{"name": "ringo"}}}).Collation(collation).All(&result)
	c.Assert(err, IsNil)
	c.Assert(len(result), Equals, 1)
	c.Assert(result[0].Name, Equals, "RINGO")
}

func (s *S) TestBatch1Bug(c *C) {
	session, err := mgo.Dial("localhost:40001")
	c.Assert(err, IsNil)
	defer session.Close()

	coll := session.DB("mydb").C("mycoll")

	for i := 0; i < 3; i++ {
		err := coll.Insert(M{"n": i})
		c.Assert(err, IsNil)
	}

	var ns []struct{ N int }
	err = coll.Find(nil).Batch(1).All(&ns)
	c.Assert(err, IsNil)
	c.Assert(len(ns), Equals, 3)

	session.SetBatch(1)
	err = coll.Find(nil).All(&ns)
	c.Assert(err, IsNil)
	c.Assert(len(ns), Equals, 3)
}

func (s *S) TestInterfaceIterBug(c *C) {
	session, err := mgo.Dial("localhost:40001")
	c.Assert(err, IsNil)
	defer session.Close()

	coll := session.DB("mydb").C("mycoll")

	for i := 0; i < 3; i++ {
		err := coll.Insert(M{"n": i})
		c.Assert(err, IsNil)
	}

	var result interface{}

	i := 0
	iter := coll.Find(nil).Sort("n").Iter()
	for iter.Next(&result) {
		c.Assert(result.(bson.M)["n"], Equals, i)
		i++
	}
	c.Assert(iter.Close(), IsNil)
}

func (s *S) TestFindIterCloseKillsCursor(c *C) {
	session, err := mgo.Dial("localhost:40001")
	c.Assert(err, IsNil)
	defer session.Close()

	cursors := serverCursorsOpen(session)

	coll := session.DB("mydb").C("mycoll")
	ns := []int{40, 41, 42, 43, 44, 45, 46}
	for _, n := range ns {
		err = coll.Insert(M{"n": n})
		c.Assert(err, IsNil)
	}

	iter := coll.Find(nil).Batch(2).Iter()
	c.Assert(iter.Next(bson.M{}), Equals, true)

	c.Assert(iter.Close(), IsNil)
	c.Assert(serverCursorsOpen(session), Equals, cursors)
}

func (s *S) TestFindIterDoneWithBatches(c *C) {
	session, err := mgo.Dial("localhost:40001")
	c.Assert(err, IsNil)
	defer session.Close()

	coll := session.DB("mydb").C("mycoll")

	ns := []int{40, 41, 42, 43, 44, 45, 46}
	for _, n := range ns {
		coll.Insert(M{"n": n})
	}

	iter := coll.Find(M{"n": M{"$gte": 42}}).Sort("$natural").Prefetch(0).Batch(2).Iter()
	result := struct{ N int }{}
	for i := 2; i < 7; i++ {
		// first check will be with pending local record;
		// second will be with open cursor Id but no local
		// records
		c.Assert(iter.Done(), Equals, false)
		ok := iter.Next(&result)
		c.Assert(ok, Equals, true, Commentf("err=%v", err))
	}

	c.Assert(iter.Done(), Equals, true)
	ok := iter.Next(&result)
	c.Assert(ok, Equals, false)
	c.Assert(iter.Close(), IsNil)
}

func (s *S) TestFindIterDoneErr(c *C) {
	session, err := mgo.Dial("localhost:40002")
	c.Assert(err, IsNil)
	defer session.Close()

	coll := session.DB("mydb").C("mycoll")
	iter := coll.Find(nil).Iter()

	result := struct{}{}
	ok := iter.Next(&result)
	c.Assert(iter.Done(), Equals, true)
	c.Assert(ok, Equals, false)
<<<<<<< HEAD
	c.Assert(iter.Err(), ErrorMatches, "unauthorized.*|not authorized.*|.*requires authentication")
=======
	c.Assert(iter.Err(), ErrorMatches, "unauthorized.*|not authorized.*|.* requires authentication")
>>>>>>> 95e2bfa3
}

func (s *S) TestFindIterDoneNotFound(c *C) {
	session, err := mgo.Dial("localhost:40001")
	c.Assert(err, IsNil)
	defer session.Close()

	coll := session.DB("mydb").C("mycoll")

	result := struct{ A, B int }{}
	iter := coll.Find(M{"a": 1}).Iter()
	ok := iter.Next(&result)
	c.Assert(ok, Equals, false)
	c.Assert(iter.Done(), Equals, true)
}

func (s *S) TestLogReplay(c *C) {
	session, err := mgo.Dial("localhost:40001")
	c.Assert(err, IsNil)
	defer session.Close()

	coll := session.DB("mydb").C("mycoll")
	for i := 0; i < 5; i++ {
		err = coll.Insert(M{"ts": time.Now()})
		c.Assert(err, IsNil)
	}

	iter := coll.Find(nil).LogReplay().Iter()
	// This used to fail in 2.4. Now it's just a smoke test.
	c.Assert(iter.Err(), IsNil)
}

func (s *S) TestSetCursorTimeout(c *C) {
	session, err := mgo.Dial("localhost:40001")
	c.Assert(err, IsNil)
	defer session.Close()

	coll := session.DB("mydb").C("mycoll")
	err = coll.Insert(M{"n": 42})
	c.Assert(err, IsNil)

	// This is just a smoke test. Won't wait 10 minutes for an actual timeout.

	session.SetCursorTimeout(0)

	var result struct{ N int }
	iter := coll.Find(nil).Iter()
	c.Assert(iter.Next(&result), Equals, true)
	c.Assert(result.N, Equals, 42)
	c.Assert(iter.Next(&result), Equals, false)
}

func (s *S) TestNewIterNoServer(c *C) {
	session, err := mgo.Dial("localhost:40001")
	c.Assert(err, IsNil)
	defer session.Close()

	data, err := bson.Marshal(bson.M{"a": 1})
	c.Assert(err, IsNil)

	coll := session.DB("mydb").C("mycoll")
	iter := coll.NewIter(nil, []bson.Raw{{Kind: 3, Data: data}}, 42, nil)

	var result struct{ A int }
	ok := iter.Next(&result)
	c.Assert(ok, Equals, true)
	c.Assert(result.A, Equals, 1)

	ok = iter.Next(&result)
	c.Assert(ok, Equals, false)

	c.Assert(iter.Err(), ErrorMatches, "server not available")
}

func (s *S) TestNewIterNoServerPresetErr(c *C) {
	session, err := mgo.Dial("localhost:40001")
	c.Assert(err, IsNil)
	defer session.Close()

	data, err := bson.Marshal(bson.M{"a": 1})
	c.Assert(err, IsNil)

	coll := session.DB("mydb").C("mycoll")
	iter := coll.NewIter(nil, []bson.Raw{{Kind: 3, Data: data}}, 42, fmt.Errorf("my error"))

	var result struct{ A int }
	ok := iter.Next(&result)
	c.Assert(ok, Equals, true)
	c.Assert(result.A, Equals, 1)

	ok = iter.Next(&result)
	c.Assert(ok, Equals, false)

	c.Assert(iter.Err(), ErrorMatches, "my error")
}

func (s *S) TestBypassValidation(c *C) {
	if !s.versionAtLeast(3, 2) {
		c.Skip("validation supported on 3.2+")
	}
	session, err := mgo.Dial("localhost:40001")
	c.Assert(err, IsNil)
	defer session.Close()

	coll := session.DB("mydb").C("mycoll")
	err = coll.Insert(M{"n": 1})
	c.Assert(err, IsNil)

	err = coll.Database.Run(bson.D{
		{Name: "collMod", Value: "mycoll"},
		{Name: "validator", Value: M{"s": M{"$type": "string"}}},
	}, nil)
	c.Assert(err, IsNil)

	err = coll.Insert(M{"n": 2})
	c.Assert(err, ErrorMatches, "Document failed validation")

	err = coll.Update(M{"n": 1}, M{"n": 10})
	c.Assert(err, ErrorMatches, "Document failed validation")

	session.SetBypassValidation(true)

	err = coll.Insert(M{"n": 3})
	c.Assert(err, IsNil)

	err = coll.Update(M{"n": 3}, M{"n": 4})
	c.Assert(err, IsNil)

	// Ensure this still works. Shouldn't be affected.
	err = coll.Remove(M{"n": 1})
	c.Assert(err, IsNil)

	var result struct{ N int }
	var ns []int
	iter := coll.Find(nil).Iter()
	for iter.Next(&result) {
		ns = append(ns, result.N)
	}
	c.Assert(iter.Err(), IsNil)
	sort.Ints(ns)
	c.Assert(ns, DeepEquals, []int{4})
}

func (s *S) TestVersionAtLeast(c *C) {
	tests := [][][]int{
		{{3, 2, 1}, {3, 2, 0}},
		{{3, 2, 1}, {3, 2}},
		{{3, 2, 1}, {2, 5, 5, 5}},
		{{3, 2, 1}, {2, 5, 5}},
		{{3, 2, 1}, {2, 5}},
	}
	for _, pair := range tests {
		bi := mgo.BuildInfo{VersionArray: pair[0]}
		c.Assert(bi.VersionAtLeast(pair[1]...), Equals, true)

		bi = mgo.BuildInfo{VersionArray: pair[0]}
		c.Assert(bi.VersionAtLeast(pair[0]...), Equals, true)

		bi = mgo.BuildInfo{VersionArray: pair[1]}
		c.Assert(bi.VersionAtLeast(pair[1]...), Equals, true)

		bi = mgo.BuildInfo{VersionArray: pair[1]}
		c.Assert(bi.VersionAtLeast(pair[0]...), Equals, false)
	}
}

func (s *S) TestCollationQueries(c *C) {
	if !s.versionAtLeast(3, 3, 12) {
		c.Skip("collations being released with 3.4")
	}
	session, err := mgo.Dial("localhost:40001")
	c.Assert(err, IsNil)
	defer session.Close()

	docsToInsert := []bson.M{
		{"text_number": "010"},
		{"text_number": "2"},
		{"text_number": "10"},
	}

	coll := session.DB("mydb").C("mycoll")
	for _, doc := range docsToInsert {
		err = coll.Insert(doc)
		c.Assert(err, IsNil)
	}

	collation := &mgo.Collation{
		Locale:          "en",
		NumericOrdering: true,
	}

	err = coll.EnsureIndex(mgo.Index{
		Key:       []string{"text_number"},
		Collation: collation,
	})
	c.Assert(err, IsNil)

	iter := coll.Find(nil).Sort("text_number").Collation(collation).Iter()
	defer iter.Close()
	for _, expectedRes := range []string{"2", "010", "10"} {
		res := make(bson.M)
		found := iter.Next(&res)
		c.Assert(iter.Err(), IsNil)
		c.Assert(found, Equals, true)
		c.Assert(res["text_number"], Equals, expectedRes)
	}
}

// --------------------------------------------------------------------------
// Some benchmarks that require a running database.

func (s *S) BenchmarkFindIterRaw(c *C) {
	session, err := mgo.Dial("localhost:40001")
	c.Assert(err, IsNil)
	defer session.Close()

	coll := session.DB("mydb").C("mycoll")
	doc := bson.D{
		{Name: "f2", Value: "a short string"},
		{Name: "f3", Value: bson.D{{Name: "1", Value: "one"}, {Name: "2", Value: 2.0}}},
		{Name: "f4", Value: []string{"a", "b", "c", "d", "e", "f", "g"}},
	}

	for i := 0; i < c.N+1; i++ {
		err := coll.Insert(doc)
		c.Assert(err, IsNil)
	}

	session.SetBatch(c.N)

	var raw bson.Raw
	iter := coll.Find(nil).Iter()
	iter.Next(&raw)
	c.ResetTimer()
	i := 0
	for iter.Next(&raw) {
		i++
	}
	c.StopTimer()
	c.Assert(iter.Err(), IsNil)
	c.Assert(i, Equals, c.N)
}

func BenchmarkInsertSingle(b *testing.B) {
	session, err := mgo.Dial("localhost:40001")
	if err != nil {
		b.Fatal(err)
	}
	defer session.Close()

	doc := bson.D{
		{Name: "A", Value: strings.Repeat("*", 256)},
	}
	coll := session.DB("mydb").C("benchmarkcoll")
	b.ResetTimer()
	for i := 0; i < b.N; i++ {
		err := coll.Insert(doc)
		if err != nil {
			b.Fatal(err)
		}
	}
}

func BenchmarkInsertMultiple(b *testing.B) {
	session, err := mgo.Dial("localhost:40001")
	if err != nil {
		b.Fatal(err)
	}
	defer session.Close()

	docs := make([]interface{}, 100)
	for i := range docs {
		docs[i] = bson.D{
			{Name: "A", Value: strings.Repeat("*", 256)},
		}
	}
	coll := session.DB("mydb").C("benchmarkcoll")
	b.ResetTimer()
	for i := 0; i < b.N; i++ {
		err := coll.Insert(docs...)
		if err != nil {
			b.Fatal(err)
		}
	}
}<|MERGE_RESOLUTION|>--- conflicted
+++ resolved
@@ -233,8 +233,6 @@
 	}
 }
 
-<<<<<<< HEAD
-=======
 func (s *S) TestURLUnixSocket(c *C) {
 	type test struct {
 		url      string
@@ -256,7 +254,6 @@
 	}
 }
 
->>>>>>> 95e2bfa3
 func (s *S) TestMinPoolSize(c *C) {
 	tests := []struct {
 		url  string
@@ -450,11 +447,7 @@
 
 	coll := session.DB("mydb").C("mycoll")
 	err = coll.Find(nil).One(nil)
-<<<<<<< HEAD
-	c.Assert(err, ErrorMatches, "unauthorized.*|not authorized.*|.*requires authentication")
-=======
 	c.Assert(err, ErrorMatches, "unauthorized.*|not authorized.*|.* requires authentication")
->>>>>>> 95e2bfa3
 }
 
 func (s *S) TestInsertFindOneMap(c *C) {
@@ -5026,11 +5019,7 @@
 	ok := iter.Next(&result)
 	c.Assert(iter.Done(), Equals, true)
 	c.Assert(ok, Equals, false)
-<<<<<<< HEAD
-	c.Assert(iter.Err(), ErrorMatches, "unauthorized.*|not authorized.*|.*requires authentication")
-=======
 	c.Assert(iter.Err(), ErrorMatches, "unauthorized.*|not authorized.*|.* requires authentication")
->>>>>>> 95e2bfa3
 }
 
 func (s *S) TestFindIterDoneNotFound(c *C) {
