--- conflicted
+++ resolved
@@ -424,20 +424,12 @@
 
 func (cluster *mongoCluster) server(addr string, raddr net.Addr) *mongoServer {
 	cluster.RLock()
-<<<<<<< HEAD
-	server := cluster.servers.Search(tcpaddr.String())
-=======
 	server := cluster.servers.Search(raddr.String())
->>>>>>> 95e2bfa3
 	cluster.RUnlock()
 	if server != nil {
 		return server
 	}
-<<<<<<< HEAD
-	return newServer(addr, tcpaddr, cluster.sync, cluster.dial, cluster.dialInfo)
-=======
 	return newServer(addr, raddr, cluster.sync, cluster.dial, cluster.dialInfo)
->>>>>>> 95e2bfa3
 }
 
 func resolveAddr(addr string) (net.Addr, error) {
